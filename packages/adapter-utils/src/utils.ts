--- conflicted
+++ resolved
@@ -1324,18 +1324,9 @@
   isReferenceExpression(value) && !(value.value instanceof UnresolvedReference) && value.value !== undefined
 )
 
-<<<<<<< HEAD
-export const getInstancesFromElementSource = async (elementSource: ReadOnlyElementsSource, typeName: string)
-  : Promise<InstanceElement[]> =>
-  awu(await elementSource.list())
-    .filter(id => id.typeName === typeName)
-    .filter(id => id.idType === 'instance')
-    .map(id => elementSource.get(id))
-=======
 export const getInstancesFromElementSource = async (elementSource: ReadOnlyElementsSource, typeNames: string[])
   : Promise<InstanceElement[]> =>
   awu(await elementSource.getAll())
     .filter(isInstanceElement)
     .filter(instance => typeNames.includes(instance.elemID.typeName))
->>>>>>> bd803d01
     .toArray()