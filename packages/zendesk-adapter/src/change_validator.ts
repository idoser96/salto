--- conflicted
+++ resolved
@@ -63,11 +63,8 @@
   organizationExistenceValidator,
 } from './change_validators'
 import ZendeskClient from './client/client'
-<<<<<<< HEAD
 import { ZendeskConfig } from './config'
-=======
 import { ZedneskDeployConfig } from './config'
->>>>>>> eff4bd20
 
 const {
   deployTypesNotSupportedValidator,
