/*
*                      Copyright 2022 Salto Labs Ltd.
*
* Licensed under the Apache License, Version 2.0 (the "License");
* you may not use this file except in compliance with
* the License.  You may obtain a copy of the License at
*
*     http://www.apache.org/licenses/LICENSE-2.0
*
* Unless required by applicable law or agreed to in writing, software
* distributed under the License is distributed on an "AS IS" BASIS,
* WITHOUT WARRANTIES OR CONDITIONS OF ANY KIND, either express or implied.
* See the License for the specific language governing permissions and
* limitations under the License.
*/
import { ChangeValidator } from '@salto-io/adapter-api'
import { config as configUtils, deployment } from '@salto-io/adapter-components'
import {
  accountSettingsValidator,
  emptyCustomFieldOptionsValidator,
  emptyVariantsValidator,
  duplicateCustomFieldOptionValuesValidator,
  noDuplicateLocaleIdInDynamicContentItemValidator,
  onlyOneTicketFormDefaultValidator,
  missingFromParentValidatorCreator,
  childMissingParentAnnotationValidatorCreator,
  removedFromParentValidatorCreator,
  parentAnnotationToHaveSingleValueValidatorCreator,
  customRoleNameValidator,
  invalidActionsValidator,
  orderInstanceContainsAllTheInstancesValidator,
  triggerOrderInstanceContainsAllTheInstancesValidator,
  brandCreationValidator,
  webhookAuthDataValidator,
  targetAuthDataValidator,
  phoneNumbersValidator,
  automationAllConditionsValidator,
  requiredAppOwnedParametersValidator,
  oneTranslationPerLocaleValidator,
  brandFieldForBrandBasedElementsValidator,
  translationForDefaultLocaleValidator,
  articleRemovalValidator,
  articleLabelNamesRemovalValidator,
  helpCenterActivationValidator,
  helpCenterCreationOrRemovalValidator,
} from './change_validators'
import ZendeskClient from './client/client'
import { orderInBrandsValidator } from './change_validators/guide_orders/order_in_brands_validator'
import { orderInCategoriesValidator } from './change_validators/guide_orders/order_in_categories_validator'
import { orderInSectionsValidator } from './change_validators/guide_orders/order_in_sections_validator'

const {
  deployTypesNotSupportedValidator,
  createCheckDeploymentBasedOnConfigValidator,
  createSkipParentsOfSkippedInstancesValidator,
} = deployment.changeValidators

export default ({
  client,
  apiConfig,
  typesDeployedViaParent,
  typesWithNoDeploy,
}: {
  client: ZendeskClient
  apiConfig: configUtils.AdapterDuckTypeApiConfig
  typesDeployedViaParent: string[]
  typesWithNoDeploy: string[]
}): ChangeValidator => {
  const validators: ChangeValidator[] = [
    deployTypesNotSupportedValidator,
    createCheckDeploymentBasedOnConfigValidator(
      { apiConfig, typesDeployedViaParent, typesWithNoDeploy }
    ),
    accountSettingsValidator,
    emptyCustomFieldOptionsValidator,
    emptyVariantsValidator,
    parentAnnotationToHaveSingleValueValidatorCreator(apiConfig),
    missingFromParentValidatorCreator(apiConfig),
    childMissingParentAnnotationValidatorCreator(apiConfig),
    removedFromParentValidatorCreator(apiConfig),
    duplicateCustomFieldOptionValuesValidator,
    noDuplicateLocaleIdInDynamicContentItemValidator,
    onlyOneTicketFormDefaultValidator,
    customRoleNameValidator,
    invalidActionsValidator,
    orderInstanceContainsAllTheInstancesValidator,
    triggerOrderInstanceContainsAllTheInstancesValidator,
    brandCreationValidator,
    webhookAuthDataValidator(client),
    targetAuthDataValidator(client, apiConfig),
    phoneNumbersValidator,
    automationAllConditionsValidator,
    requiredAppOwnedParametersValidator,
    oneTranslationPerLocaleValidator,
    articleRemovalValidator,
    articleLabelNamesRemovalValidator,
    brandFieldForBrandBasedElementsValidator,
    translationForDefaultLocaleValidator,
    helpCenterActivationValidator,
<<<<<<< HEAD
    orderInBrandsValidator,
    orderInCategoriesValidator,
    orderInSectionsValidator,
=======
    helpCenterCreationOrRemovalValidator(client, apiConfig),
>>>>>>> 0a4924ac
  ]
  return createSkipParentsOfSkippedInstancesValidator(validators)
}<|MERGE_RESOLUTION|>--- conflicted
+++ resolved
@@ -97,13 +97,10 @@
     brandFieldForBrandBasedElementsValidator,
     translationForDefaultLocaleValidator,
     helpCenterActivationValidator,
-<<<<<<< HEAD
+    helpCenterCreationOrRemovalValidator(client, apiConfig),
     orderInBrandsValidator,
     orderInCategoriesValidator,
     orderInSectionsValidator,
-=======
-    helpCenterCreationOrRemovalValidator(client, apiConfig),
->>>>>>> 0a4924ac
   ]
   return createSkipParentsOfSkippedInstancesValidator(validators)
 }