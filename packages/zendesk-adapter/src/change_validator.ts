--- conflicted
+++ resolved
@@ -65,11 +65,8 @@
   guideDisabledValidator,
   additionOfTicketStatusForTicketFormValidator,
   defaultDynamicContentItemVariantValidator,
-<<<<<<< HEAD
+  featureActivationValidator,
   deflectionActionValidator,
-=======
->>>>>>> 9cf5b940
-  featureActivationValidator,
 } from './change_validators'
 import ZendeskClient from './client/client'
 import { ZedneskDeployConfig, ZendeskFetchConfig } from './config'
@@ -147,11 +144,8 @@
     guideDisabledValidator(fetchConfig),
     additionOfTicketStatusForTicketFormValidator,
     defaultDynamicContentItemVariantValidator,
-<<<<<<< HEAD
+    featureActivationValidator,
     deflectionActionValidator,
-=======
->>>>>>> 9cf5b940
-    featureActivationValidator,
     // *** Guide Order Validators ***
     childInOrderValidator,
     childrenReferencesValidator,
