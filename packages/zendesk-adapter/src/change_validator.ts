--- conflicted
+++ resolved
@@ -68,11 +68,8 @@
   featureActivationValidator,
   deflectionActionValidator,
   standardFieldsValidator,
-<<<<<<< HEAD
+  uniqueAutomationConditionsValidator,
   defaultAutomationRemovalValidator,
-=======
-  uniqueAutomationConditionsValidator,
->>>>>>> c99c2270
 } from './change_validators'
 import ZendeskClient from './client/client'
 import { ChangeValidatorName, ZedneskDeployConfig, ZendeskFetchConfig } from './config'
@@ -153,11 +150,8 @@
     featureActivation: featureActivationValidator,
     deflectionAction: deflectionActionValidator,
     standardFields: standardFieldsValidator,
-<<<<<<< HEAD
+    uniqueAutomationConditions: uniqueAutomationConditionsValidator,
     defaultAutomationRemoval: defaultAutomationRemovalValidator,
-=======
-    uniqueAutomationConditions: uniqueAutomationConditionsValidator,
->>>>>>> c99c2270
     // *** Guide Order Validators ***
     childInOrder: childInOrderValidator,
     childrenReferences: childrenReferencesValidator,
