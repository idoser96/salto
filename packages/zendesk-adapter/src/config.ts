/*
*                      Copyright 2023 Salto Labs Ltd.
*
* Licensed under the Apache License, Version 2.0 (the "License");
* you may not use this file except in compliance with
* the License.  You may obtain a copy of the License at
*
*     http://www.apache.org/licenses/LICENSE-2.0
*
* Unless required by applicable law or agreed to in writing, software
* distributed under the License is distributed on an "AS IS" BASIS,
* WITHOUT WARRANTIES OR CONDITIONS OF ANY KIND, either express or implied.
* See the License for the specific language governing permissions and
* limitations under the License.
*/
import _ from 'lodash'
import { ElemID, CORE_ANNOTATIONS, BuiltinTypes, ListType } from '@salto-io/adapter-api'
import { createMatchingObjectType } from '@salto-io/adapter-utils'
import { client as clientUtils, config as configUtils, elements } from '@salto-io/adapter-components'
import {
  ARTICLE_ATTACHMENT_TYPE_NAME,
  ARTICLE_ORDER_TYPE_NAME,
  BRAND_TYPE_NAME,
  CATEGORY_ORDER_TYPE_NAME, EVERYONE_USER_TYPE,
  SECTION_ORDER_TYPE_NAME,
  ZENDESK,
} from './constants'

const { defaultMissingUserFallbackField } = configUtils
const { createClientConfigType } = clientUtils
const {
  createUserFetchConfigType,
  createUserDeployConfigType,
  createDucktypeAdapterApiConfigType,
  validateDuckTypeFetchConfig,
} = configUtils

export const DEFAULT_ID_FIELDS = ['name']
export const DEFAULT_FILENAME_FIELDS = ['name']
export const DEFAULT_SERVICE_ID_FIELD = 'id'
export const FIELDS_TO_OMIT: configUtils.FieldToOmitType[] = [
  { fieldName: 'extended_input_schema' },
  { fieldName: 'extended_output_schema' },
  { fieldName: 'url', fieldType: 'string' },
  { fieldName: 'count', fieldType: 'number' },
]
export const FIELDS_TO_HIDE: configUtils.FieldToHideType[] = [
  { fieldName: 'created_at', fieldType: 'string' },
  { fieldName: 'updated_at', fieldType: 'string' },
  { fieldName: 'created_by_id' },
  { fieldName: 'updated_by_id' },
]
export const PAGE_SIZE = 100
export const DEFAULT_QUERY_PARAMS = {
  'page[size]': String(PAGE_SIZE),
}
export const CURSOR_BASED_PAGINATION_FIELD = 'links.next'

export const CLIENT_CONFIG = 'client'
export const FETCH_CONFIG = 'fetch'
export const DEPLOY_CONFIG = 'deploy'

export const API_DEFINITIONS_CONFIG = 'apiDefinitions'

export type IdLocator = {
  fieldRegex: string
  idRegex: string
  type: string[]
}

export type Guide = {
  brands: string[]
}

export type ZendeskClientConfig = clientUtils.ClientBaseConfig<clientUtils.ClientRateLimitConfig>

export type ZendeskFetchConfig = configUtils.UserFetchConfig
  & {
  enableMissingReferences?: boolean
  includeAuditDetails?: boolean
  addAlias?: boolean
  greedyAppReferences?: boolean
  appReferenceLocators?: IdLocator[]
  guide?: Guide
  resolveOrganizationIDs?: boolean
}
export type ZedneskDeployConfig = configUtils.UserDeployConfig & configUtils.DefaultMissingUserFallbackConfig
export type ZendeskApiConfig = configUtils.AdapterApiConfig<
  configUtils.DuckTypeTransformationConfig & { omitInactive?: boolean },
  configUtils.TransformationDefaultConfig & { omitInactive?: boolean }
  >

export type ZendeskConfig = {
  [CLIENT_CONFIG]?: ZendeskClientConfig
  [FETCH_CONFIG]: ZendeskFetchConfig
  [DEPLOY_CONFIG]?: ZedneskDeployConfig
  [API_DEFINITIONS_CONFIG]: ZendeskApiConfig
}

export const DEFAULT_TYPES: ZendeskApiConfig['types'] = {
  // types that should exist in workspace
  group: {
    transformation: {
      sourceTypeName: 'groups__groups',
      fieldsToHide: FIELDS_TO_HIDE.concat({ fieldName: 'id', fieldType: 'number' }),
      serviceUrl: '/admin/people/team/groups',
      fieldTypeOverrides: [{ fieldName: 'id', fieldType: 'number' }],
    },
    deployRequests: {
      add: {
        url: '/api/v2/groups',
        deployAsField: 'group',
        method: 'post',
      },
      modify: {
        url: '/api/v2/groups/{groupId}',
        method: 'put',
        deployAsField: 'group',
        urlParamsToFields: {
          groupId: 'id',
        },
      },
      remove: {
        url: '/api/v2/groups/{groupId}',
        method: 'delete',
        deployAsField: 'group',
        urlParamsToFields: {
          groupId: 'id',
        },
      },
    },
  },
  custom_role: {
    transformation: {
      sourceTypeName: 'custom_roles__custom_roles',
      fieldsToHide: FIELDS_TO_HIDE.concat({ fieldName: 'id', fieldType: 'number' }),
      fieldsToOmit: FIELDS_TO_OMIT.concat([
        // always 0 - https://developer.zendesk.com/api-reference/ticketing/account-configuration/custom_roles/#json-format
        { fieldName: 'role_type', fieldType: 'number' },
        { fieldName: 'team_member_count', fieldType: 'number' },
      ]),
      fieldTypeOverrides: [{ fieldName: 'id', fieldType: 'number' }],
      serviceUrl: '/admin/people/team/roles/{id}',
    },
    deployRequests: {
      add: {
        url: '/api/v2/custom_roles',
        deployAsField: 'custom_role',
        method: 'post',
      },
      modify: {
        url: '/api/v2/custom_roles/{customRoleId}',
        method: 'put',
        deployAsField: 'custom_role',
        urlParamsToFields: {
          customRoleId: 'id',
        },
      },
      remove: {
        url: '/api/v2/custom_roles/{customRoleId}',
        method: 'delete',
        deployAsField: 'custom_role',
        urlParamsToFields: {
          customRoleId: 'id',
        },
      },
    },
  },
  organization: {
    transformation: {
      sourceTypeName: 'organizations__organizations',
      fieldsToHide: FIELDS_TO_HIDE.concat({ fieldName: 'id', fieldType: 'number' }),
      fieldTypeOverrides: [
        { fieldName: 'organization_fields', fieldType: 'map<unknown>' },
        { fieldName: 'id', fieldType: 'number' },
      ],
      serviceUrl: '/agent/organizations/{id}/tickets',
    },
    deployRequests: {
      add: {
        url: '/api/v2/organizations',
        deployAsField: 'organization',
        method: 'post',
      },
      modify: {
        url: '/api/v2/organizations/{organizationId}',
        method: 'put',
        deployAsField: 'organization',
        urlParamsToFields: {
          organizationId: 'id',
        },
      },
      remove: {
        url: '/api/v2/organizations/{organizationId}',
        method: 'delete',
        deployAsField: 'organization',
        urlParamsToFields: {
          organizationId: 'id',
        },
      },
    },
  },
  view: {
    transformation: {
      sourceTypeName: 'views__views',
      idFields: ['title'],
      fileNameFields: ['title'],
      fieldsToHide: FIELDS_TO_HIDE.concat({ fieldName: 'id', fieldType: 'number' }),
      fieldTypeOverrides: [{ fieldName: 'id', fieldType: 'number' }],
      serviceUrl: '/admin/workspaces/agent-workspace/views/{id}',
    },
    deployRequests: {
      add: {
        url: '/api/v2/views',
        deployAsField: 'view',
        method: 'post',
      },
      modify: {
        url: '/api/v2/views/{viewId}',
        method: 'put',
        deployAsField: 'view',
        urlParamsToFields: {
          viewId: 'id',
        },
      },
      remove: {
        url: '/api/v2/views/{viewId}',
        method: 'delete',
        deployAsField: 'view',
        urlParamsToFields: {
          viewId: 'id',
        },
      },
    },
  },
  view_order: {
    deployRequests: {
      modify: {
        url: '/api/v2/views/update_many',
        method: 'put',
      },
    },
  },
  view__restriction: {
    transformation: {
      fieldTypeOverrides: [
        { fieldName: 'id', fieldType: 'unknown' },
      ],
    },
  },
  trigger: {
    transformation: {
      sourceTypeName: 'triggers__triggers',
      idFields: ['title'],
      fileNameFields: ['title'],
      fieldsToHide: FIELDS_TO_HIDE.concat({ fieldName: 'id', fieldType: 'number' }),
      fieldTypeOverrides: [{ fieldName: 'id', fieldType: 'number' }],
      serviceUrl: '/admin/objects-rules/rules/triggers/{id}',
    },
    deployRequests: {
      add: {
        url: '/api/v2/triggers',
        deployAsField: 'trigger',
        method: 'post',
      },
      modify: {
        url: '/api/v2/triggers/{triggerId}',
        method: 'put',
        deployAsField: 'trigger',
        urlParamsToFields: {
          triggerId: 'id',
        },
      },
      remove: {
        url: '/api/v2/triggers/{triggerId}',
        method: 'delete',
        deployAsField: 'trigger',
        urlParamsToFields: {
          triggerId: 'id',
        },
      },
    },
  },
  trigger_category: {
    transformation: {
      sourceTypeName: 'trigger_categories__trigger_categories',
      fileNameFields: ['name'],
      fieldsToHide: FIELDS_TO_HIDE.concat({ fieldName: 'id' }),
      serviceUrl: '/admin/objects-rules/rules/triggers',
      fieldTypeOverrides: [
        { fieldName: 'id', fieldType: 'string' },
      ],
    },
    deployRequests: {
      add: {
        url: '/api/v2/trigger_categories',
        deployAsField: 'trigger_category',
        method: 'post',
      },
      modify: {
        url: '/api/v2/trigger_categories/{triggerCategoryId}',
        method: 'patch',
        deployAsField: 'trigger_category',
        urlParamsToFields: {
          triggerCategoryId: 'id',
        },
      },
      remove: {
        url: '/api/v2/trigger_categories/{triggerCategoryId}',
        method: 'delete',
        deployAsField: 'trigger_category',
        urlParamsToFields: {
          triggerCategoryId: 'id',
        },
      },
    },
  },
  trigger_order: {
    deployRequests: {
      modify: {
        url: '/api/v2/trigger_categories/jobs',
        method: 'post',
        deployAsField: 'job',
      },
    },
  },
  trigger_order_entry: {
    transformation: {
      sourceTypeName: 'trigger_order__order',
    },
  },
  automation: {
    transformation: {
      sourceTypeName: 'automations__automations',
      idFields: ['title'],
      fileNameFields: ['title'],
      fieldsToHide: FIELDS_TO_HIDE.concat({ fieldName: 'id', fieldType: 'number' }),
      fieldTypeOverrides: [{ fieldName: 'id', fieldType: 'number' }],
      serviceUrl: '/admin/objects-rules/rules/automations/{id}',
    },
    deployRequests: {
      add: {
        url: '/api/v2/automations',
        deployAsField: 'automation',
        method: 'post',
      },
      modify: {
        url: '/api/v2/automations/{automationId}',
        method: 'put',
        deployAsField: 'automation',
        urlParamsToFields: {
          automationId: 'id',
        },
      },
      remove: {
        url: '/api/v2/automations/{automationId}',
        method: 'delete',
        deployAsField: 'automation',
        urlParamsToFields: {
          automationId: 'id',
        },
      },
    },
  },
  automation_order: {
    deployRequests: {
      modify: {
        url: '/api/v2/automations/update_many',
        method: 'put',
      },
    },
  },
  sla_policy: {
    transformation: {
      sourceTypeName: 'sla_policies__sla_policies',
      idFields: ['title'],
      fileNameFields: ['title'],
      fieldsToHide: FIELDS_TO_HIDE.concat({ fieldName: 'id', fieldType: 'number' }),
      fieldTypeOverrides: [{ fieldName: 'id', fieldType: 'number' }],
      serviceUrl: '/admin/objects-rules/rules/slas',
    },
    deployRequests: {
      add: {
        url: '/api/v2/slas/policies',
        deployAsField: 'sla_policy',
        method: 'post',
      },
      modify: {
        url: '/api/v2/slas/policies/{slaPolicyId}',
        method: 'put',
        deployAsField: 'sla_policy',
        urlParamsToFields: {
          slaPolicyId: 'id',
        },
      },
      remove: {
        url: '/api/v2/slas/policies/{slaPolicyId}',
        method: 'delete',
        deployAsField: 'sla_policy',
        urlParamsToFields: {
          slaPolicyId: 'id',
        },
      },
    },
  },
  sla_policy__filter__all: {
    transformation: {
      // value can be number or string
      fieldTypeOverrides: [{ fieldName: 'value', fieldType: 'unknown' }],
    },
  },
  sla_policy__filter__any: {
    transformation: {
      // value can be number or string
      fieldTypeOverrides: [{ fieldName: 'value', fieldType: 'unknown' }],
    },
  },
  sla_policy_order: {
    deployRequests: {
      modify: {
        url: '/api/v2/slas/policies/reorder',
        method: 'put',
      },
    },
  },
  sla_policy_definition: {
    transformation: {
      sourceTypeName: 'sla_policies_definitions__definitions',
      isSingleton: true,
      fieldsToHide: FIELDS_TO_HIDE.concat({ fieldName: 'id', fieldType: 'number' }),
    },
  },
  target: {
    transformation: {
      sourceTypeName: 'targets__targets',
      idFields: ['title', 'type'], // looks like title is unique so not adding id
      fieldsToHide: FIELDS_TO_HIDE.concat({ fieldName: 'id', fieldType: 'number' }),
      fieldTypeOverrides: [{ fieldName: 'id', fieldType: 'number' }],
      serviceUrl: '/admin/apps-integrations/targets/targets',
    },
    deployRequests: {
      add: {
        url: '/api/v2/targets',
        deployAsField: 'target',
        method: 'post',
      },
      modify: {
        url: '/api/v2/targets/{targetId}',
        method: 'put',
        deployAsField: 'target',
        urlParamsToFields: {
          targetId: 'id',
        },
      },
      remove: {
        url: '/api/v2/targets/{targetId}',
        method: 'delete',
        deployAsField: 'target',
        urlParamsToFields: {
          targetId: 'id',
        },
      },
    },
  },
  macro: {
    transformation: {
      sourceTypeName: 'macros__macros',
      idFields: ['title'],
      fileNameFields: ['title'],
      fieldsToHide: FIELDS_TO_HIDE.concat({ fieldName: 'id', fieldType: 'number' }),
      fieldsToOmit: FIELDS_TO_OMIT.concat({ fieldName: 'position', fieldType: 'number' }),
      fieldTypeOverrides: [{ fieldName: 'id', fieldType: 'number' }],
      serviceUrl: '/admin/workspaces/agent-workspace/macros/{id}',
    },
    deployRequests: {
      add: {
        url: '/api/v2/macros',
        deployAsField: 'macro',
        method: 'post',
      },
      modify: {
        url: '/api/v2/macros/{macroId}',
        method: 'put',
        deployAsField: 'macro',
        urlParamsToFields: {
          macroId: 'id',
        },
      },
      remove: {
        url: '/api/v2/macros/{macroId}',
        method: 'delete',
        deployAsField: 'macro',
        urlParamsToFields: {
          macroId: 'id',
        },
      },
    },
  },
  macro_attachment: {
    transformation: {
      idFields: ['filename'],
      fieldsToHide: FIELDS_TO_HIDE.concat({ fieldName: 'id', fieldType: 'number' }),
      fieldTypeOverrides: [{ fieldName: 'id', fieldType: 'number' }],
    },
  },
  macro_action: {
    transformation: {
      sourceTypeName: 'macros_actions__actions',
      fieldsToHide: FIELDS_TO_HIDE.concat({ fieldName: 'id', fieldType: 'number' }),
    },
  },
  macro_category: {
    transformation: {
      sourceTypeName: 'macros_categories__categories',
      fieldsToHide: FIELDS_TO_HIDE.concat({ fieldName: 'id', fieldType: 'number' }),
    },
  },
  macro_definition: {
    transformation: {
      sourceTypeName: 'macros_definitions__definitions',
      isSingleton: true,
      fieldsToHide: FIELDS_TO_HIDE.concat({ fieldName: 'id', fieldType: 'number' }),
    },
  },
  [BRAND_TYPE_NAME]: {
    transformation: {
      sourceTypeName: 'brands__brands',
      // We currently not supporting in attachements
      fieldsToOmit: FIELDS_TO_OMIT.concat({ fieldName: 'ticket_form_ids' }),
      fieldTypeOverrides: [
        {
          fieldName: 'help_center_state',
          fieldType: 'string',
          restrictions: { enforce_value: true, values: ['enabled', 'disabled', 'restricted'] },
        },
        { fieldName: 'id', fieldType: 'number' },
        { fieldName: 'categories', fieldType: 'list<category>' },
      ],
      fieldsToHide: FIELDS_TO_HIDE.concat({ fieldName: 'id', fieldType: 'number' }),
      serviceUrl: '/admin/account/brand_management/brands',
    },
    deployRequests: {
      add: {
        url: '/api/v2/brands',
        deployAsField: 'brand',
        method: 'post',
      },
      modify: {
        url: '/api/v2/brands/{brandId}',
        method: 'put',
        deployAsField: 'brand',
        urlParamsToFields: {
          brandId: 'id',
        },
      },
      remove: {
        url: '/api/v2/brands/{brandId}',
        method: 'delete',
        deployAsField: 'brand',
        urlParamsToFields: {
          brandId: 'id',
        },
      },
    },
  },
  locale: {
    transformation: {
      sourceTypeName: 'locales__locales',
      idFields: ['locale'],
      fileNameFields: ['locale'],
      fieldsToHide: FIELDS_TO_HIDE.concat({ fieldName: 'id', fieldType: 'number' }),
      fieldTypeOverrides: [{ fieldName: 'id', fieldType: 'number' }],
    },
  },
  business_hours_schedules: {
    request: {
      url: '/api/v2/business_hours/schedules',
      recurseInto: [
        {
          type: 'business_hours_schedule_holiday',
          toField: 'holidays',
          context: [{ name: 'scheduleId', fromField: 'id' }],
        },
      ],
    },
    transformation: {
      dataField: 'schedules',
    },
  },
  business_hours_schedule: {
    transformation: {
      standaloneFields: [{ fieldName: 'holidays' }],
      sourceTypeName: 'business_hours_schedules__schedules',
      fieldsToHide: FIELDS_TO_HIDE.concat({ fieldName: 'id', fieldType: 'number' }),
      fieldTypeOverrides: [{ fieldName: 'id', fieldType: 'number' }],
      serviceUrl: '/admin/objects-rules/rules/schedules',
    },
    deployRequests: {
      add: {
        url: '/api/v2/business_hours/schedules',
        deployAsField: 'schedule',
        method: 'post',
      },
      modify: {
        url: '/api/v2/business_hours/schedules/{scheduleId}',
        method: 'put',
        deployAsField: 'schedule',
        urlParamsToFields: {
          scheduleId: 'id',
        },
      },
      remove: {
        url: '/api/v2/business_hours/schedules/{scheduleId}',
        method: 'delete',
        deployAsField: 'schedule',
        urlParamsToFields: {
          scheduleId: 'id',
        },
      },
    },
  },
  sharing_agreement: {
    transformation: {
      sourceTypeName: 'sharing_agreements__sharing_agreements',
      fieldTypeOverrides: [
        {
          fieldName: 'status',
          fieldType: 'string',
          restrictions: { enforce_value: true, values: ['accepted', 'declined', 'pending', 'inactive'] },
        },
        { fieldName: 'type', fieldType: 'string', restrictions: { enforce_value: true, values: ['inbound', 'outbound'] } },
        { fieldName: 'id', fieldType: 'number' },
      ],
      fieldsToHide: FIELDS_TO_HIDE.concat({ fieldName: 'id', fieldType: 'number' }),
    },
    deployRequests: {
      add: {
        url: '/api/v2/sharing_agreements',
        deployAsField: 'sharing_agreement',
        method: 'post',
      },
      modify: {
        url: '/api/v2/sharing_agreements/{sharingAgreementId}',
        method: 'put',
        deployAsField: 'sharing_agreement',
        urlParamsToFields: {
          sharingAgreementId: 'id',
        },
      },
      remove: {
        url: '/api/v2/sharing_agreements/{sharingAgreementId}',
        method: 'delete',
        deployAsField: 'sharing_agreement',
        urlParamsToFields: {
          sharingAgreementId: 'id',
        },
      },
    },
  },
  support_address: {
    transformation: {
      sourceTypeName: 'support_addresses__recipient_addresses',
      idFields: ['name', '&email'],
      fieldTypeOverrides: [
        {
          fieldName: 'cname_status',
          fieldType: 'string',
          restrictions: { enforce_value: true, values: ['unknown', 'verified', 'failed'] },
        },
        {
          fieldName: 'dns_results',
          fieldType: 'string',
          restrictions: { enforce_value: true, values: ['verified', 'failed'] },
        },
        {
          fieldName: 'domain_verification_status',
          fieldType: 'string',
          restrictions: { enforce_value: true, values: ['unknown', 'verified', 'failed'] },
        },
        {
          fieldName: 'forwarding_status',
          fieldType: 'string',
          restrictions: { enforce_value: true, values: ['unknown', 'waiting', 'verified', 'failed'] },
        },
        {
          fieldName: 'spf_status',
          fieldType: 'string',
          restrictions: { enforce_value: true, values: ['unknown', 'verified', 'failed'] },
        },
        { fieldName: 'id', fieldType: 'number' },
      ],
      fieldsToHide: FIELDS_TO_HIDE.concat([
        { fieldName: 'id', fieldType: 'number' },
        { fieldName: 'domain_verification_code' },
      ]),
    },
    deployRequests: {
      add: {
        url: '/api/v2/recipient_addresses',
        deployAsField: 'recipient_address',
        method: 'post',
      },
      modify: {
        url: '/api/v2/recipient_addresses/{supportAddressId}',
        method: 'put',
        deployAsField: 'recipient_address',
        urlParamsToFields: {
          supportAddressId: 'id',
        },
      },
      remove: {
        url: '/api/v2/recipient_addresses/{supportAddressId}',
        method: 'delete',
        deployAsField: 'recipient_address',
        urlParamsToFields: {
          supportAddressId: 'id',
        },
      },
    },
  },
  ticket_form: {
    transformation: {
      sourceTypeName: 'ticket_forms__ticket_forms',
      fieldsToHide: FIELDS_TO_HIDE.concat([
        { fieldName: 'id', fieldType: 'number' },
        { fieldName: 'name', fieldType: 'string' },
      ]),
      fieldTypeOverrides: [{ fieldName: 'id', fieldType: 'number' }],
      fieldsToOmit: FIELDS_TO_OMIT.concat(
        { fieldName: 'display_name', fieldType: 'string' },
      ),
      serviceUrl: '/admin/objects-rules/tickets/ticket-forms/edit/{id}',
    },
    deployRequests: {
      add: {
        url: '/api/v2/ticket_forms',
        deployAsField: 'ticket_form',
        method: 'post',
      },
      modify: {
        url: '/api/v2/ticket_forms/{ticketFormId}',
        method: 'put',
        deployAsField: 'ticket_form',
        urlParamsToFields: {
          ticketFormId: 'id',
        },
      },
      remove: {
        url: '/api/v2/ticket_forms/{ticketFormId}',
        method: 'delete',
        deployAsField: 'ticket_form',
        urlParamsToFields: {
          ticketFormId: 'id',
        },
      },
    },
  },
  custom_statuses: {
    request: {
      url: '/api/v2/custom_statuses',
    },
    transformation: {
      dataField: 'custom_statuses',
      fieldsToHide: FIELDS_TO_HIDE.concat({ fieldName: 'id', fieldType: 'number' }),
    },
  },
  custom_status: {
    transformation: {
      sourceTypeName: 'custom_statuses__custom_statuses',
      idFields: ['status_category', 'raw_agent_label'],
      fileNameFields: ['status_category', 'raw_agent_label'],
      fieldsToHide: FIELDS_TO_HIDE.concat(
        { fieldName: 'id', fieldType: 'number' },
        { fieldName: 'end_user_label', fieldType: 'string' },
        { fieldName: 'agent_label', fieldType: 'string' },
        { fieldName: 'description', fieldType: 'string' },
        { fieldName: 'end_user_description', fieldType: 'string' },
        { fieldName: 'default', fieldType: 'boolean' },
      ),
      fieldsToOmit: FIELDS_TO_OMIT,
      fieldTypeOverrides: [{ fieldName: 'id', fieldType: 'number' }],
      serviceUrl: '/admin/objects-rules/tickets/ticket_statuses/edit/{id}',
    },
    deployRequests: {
      add: {
        url: '/api/v2/custom_statuses',
        deployAsField: 'custom_status',
        method: 'post',
      },
      modify: {
        url: '/api/v2/custom_statuses/{custom_status_id}',
        method: 'put',
        deployAsField: 'custom_status',
        urlParamsToFields: {
          custom_status_id: 'id',
        },
      },
    },
  },
  ticket_field: {
    transformation: {
      sourceTypeName: 'ticket_fields__ticket_fields',
      idFields: ['raw_title', 'type'],
      fileNameFields: ['raw_title', 'type'],
      standaloneFields: [{ fieldName: 'custom_field_options' }],
      fieldsToHide: FIELDS_TO_HIDE.concat(
        { fieldName: 'id', fieldType: 'number' },
        { fieldName: 'title', fieldType: 'string' },
      ),
      fieldsToOmit: FIELDS_TO_OMIT.concat(
        { fieldName: 'position', fieldType: 'number' },
        { fieldName: 'description', fieldType: 'string' },
        { fieldName: 'title_in_portal', fieldType: 'string' },
        // TODO may want to add back as part of SALTO-2895
        { fieldName: 'custom_statuses' },
      ),
      fieldTypeOverrides: [{ fieldName: 'id', fieldType: 'number' }],
      serviceUrl: '/admin/objects-rules/tickets/ticket-fields/{id}',
    },
    deployRequests: {
      add: {
        url: '/api/v2/ticket_fields',
        deployAsField: 'ticket_field',
        method: 'post',
      },
      modify: {
        url: '/api/v2/ticket_fields/{ticketFieldId}',
        method: 'put',
        deployAsField: 'ticket_field',
        urlParamsToFields: {
          ticketFieldId: 'id',
        },
      },
      remove: {
        url: '/api/v2/ticket_fields/{ticketFieldId}',
        method: 'delete',
        deployAsField: 'ticket_field',
        urlParamsToFields: {
          ticketFieldId: 'id',
        },
      },
    },
  },
  ticket_field__custom_field_options: {
    deployRequests: {
      add: {
        url: '/api/v2/ticket_fields/{ticketFieldId}/options',
        method: 'post',
        deployAsField: 'custom_field_option',
        urlParamsToFields: {
          ticketFieldId: '_parent.0.id',
        },
      },
      modify: {
        url: '/api/v2/ticket_fields/{ticketFieldId}/options',
        method: 'post',
        deployAsField: 'custom_field_option',
        urlParamsToFields: {
          ticketFieldId: '_parent.0.id',
        },
      },
      remove: {
        url: '/api/v2/ticket_fields/{ticketFieldId}/options/{ticketFieldOptionId}',
        method: 'delete',
        urlParamsToFields: {
          ticketFieldId: '_parent.0.id',
          ticketFieldOptionId: 'id',
        },
      },
    },
    transformation: {
      idFields: ['value'],
      fieldsToHide: FIELDS_TO_HIDE.concat({ fieldName: 'id', fieldType: 'number' }),
      fieldTypeOverrides: [
        { fieldName: 'id', fieldType: 'number' },
        {
          fieldName: 'value',
          fieldType: 'string',
          restrictions: {
            enforce_value: true,
            // this regex will not allow the following characters to be in the string:
            // & % $ # @ ! { } [ ] = + ( ) * ? < > , " ' ` ; \
            regex: '^[^&%$#@\\! \\{\\}\\[\\]=\\+\\(\\)\\*\\?<>,"\'`;\\\\]+$',
          },
        },
      ],
    },
  },
  user_field: {
    transformation: {
      sourceTypeName: 'user_fields__user_fields',
      idFields: ['key'],
      standaloneFields: [{ fieldName: 'custom_field_options' }],
      fieldTypeOverrides: [
        {
          fieldName: 'type',
          fieldType: 'string',
          restrictions: {
            enforce_value: true,
            values: ['checkbox', 'date', 'decimal', 'dropdown', 'integer', 'regexp', 'text', 'textarea'],
          },
        },
        { fieldName: 'id', fieldType: 'number' },
      ],
      fieldsToHide: FIELDS_TO_HIDE.concat(
        { fieldName: 'id', fieldType: 'number' },
        { fieldName: 'title', fieldType: 'string' },
      ),
      fieldsToOmit: FIELDS_TO_OMIT.concat(
        { fieldName: 'description', fieldType: 'string' }
      ),
      serviceUrl: '/agent/admin/user_fields/{id}',
    },
    deployRequests: {
      add: {
        url: '/api/v2/user_fields',
        deployAsField: 'user_field',
        method: 'post',
      },
      modify: {
        url: '/api/v2/user_fields/{userFieldId}',
        method: 'put',
        deployAsField: 'user_field',
        urlParamsToFields: {
          userFieldId: 'id',
        },
      },
      remove: {
        url: '/api/v2/user_fields/{userFieldId}',
        method: 'delete',
        deployAsField: 'user_field',
        urlParamsToFields: {
          userFieldId: 'id',
        },
      },
    },
  },
  user_field__custom_field_options: {
    deployRequests: {
      add: {
        url: '/api/v2/user_fields/{userFieldId}/options',
        method: 'post',
        deployAsField: 'custom_field_option',
        urlParamsToFields: {
          userFieldId: '_parent.0.id',
        },
      },
      modify: {
        url: '/api/v2/user_fields/{userFieldId}/options',
        method: 'post',
        deployAsField: 'custom_field_option',
        urlParamsToFields: {
          userFieldId: '_parent.0.id',
        },
      },
      remove: {
        url: '/api/v2/user_fields/{userFieldId}/options/{userFieldOptionId}',
        method: 'delete',
        urlParamsToFields: {
          userFieldId: '_parent.0.id',
          userFieldOptionId: 'id',
        },
      },
    },
    transformation: {
      idFields: ['value'],
      fieldsToHide: FIELDS_TO_HIDE.concat(
        { fieldName: 'id', fieldType: 'number' },
        { fieldName: 'default', fieldType: 'boolean' },
      ),
      fieldTypeOverrides: [{ fieldName: 'id', fieldType: 'number' }],
    },
  },
  user_field_order: {
    deployRequests: {
      modify: {
        url: '/api/v2/user_fields/reorder',
        method: 'put',
      },
    },
  },
  organization_field: {
    transformation: {
      sourceTypeName: 'organization_fields__organization_fields',
      idFields: ['key'],
      standaloneFields: [{ fieldName: 'custom_field_options' }],
      fieldTypeOverrides: [
        {
          fieldName: 'type',
          fieldType: 'string',
          restrictions: {
            enforce_value: true,
            values: ['checkbox', 'date', 'decimal', 'dropdown', 'integer', 'regexp', 'text', 'textarea'],
          },
        },
        { fieldName: 'id', fieldType: 'number' },
      ],
      fieldsToHide: FIELDS_TO_HIDE.concat(
        { fieldName: 'id', fieldType: 'number' },
        { fieldName: 'title', fieldType: 'string' },
      ),
      fieldsToOmit: FIELDS_TO_OMIT.concat(
        { fieldName: 'description', fieldType: 'string' }
      ),
      serviceUrl: '/agent/admin/organization_fields/{id}',
    },
    deployRequests: {
      add: {
        url: '/api/v2/organization_fields',
        deployAsField: 'organization_field',
        method: 'post',
      },
      modify: {
        url: '/api/v2/organization_fields/{organizationFieldId}',
        method: 'put',
        deployAsField: 'organization_field',
        urlParamsToFields: {
          organizationFieldId: 'id',
        },
      },
      remove: {
        url: '/api/v2/organization_fields/{organizationFieldId}',
        method: 'delete',
        deployAsField: 'organization_field',
        urlParamsToFields: {
          organizationFieldId: 'id',
        },
      },
    },
  },
  organization_field__custom_field_options: {
    transformation: {
      idFields: ['value'],
      fieldsToHide: FIELDS_TO_HIDE.concat(
        { fieldName: 'id', fieldType: 'number' },
        { fieldName: 'name', fieldType: 'string' },
      ),
      fieldTypeOverrides: [{ fieldName: 'id', fieldType: 'number' }],
      fieldsToOmit: FIELDS_TO_OMIT,
    },
  },
  organization_field_order: {
    transformation: {
      fieldsToHide: FIELDS_TO_HIDE.concat({ fieldName: 'id', fieldType: 'number' }),
    },
    deployRequests: {
      modify: {
        url: '/api/v2/organization_fields/reorder',
        method: 'put',
      },
    },
  },
  routing_attribute: {
    transformation: {
      standaloneFields: [{ fieldName: 'values' }],
      sourceTypeName: 'routing_attributes__attributes',
      fieldsToHide: FIELDS_TO_HIDE.concat({ fieldName: 'id', fieldType: 'string' }),
      fieldTypeOverrides: [
        { fieldName: 'id', fieldType: 'string' },
      ],
      serviceUrl: '/admin/objects-rules/rules/routing',
    },
    deployRequests: {
      add: {
        url: '/api/v2/routing/attributes',
        deployAsField: 'attribute',
        method: 'post',
      },
      modify: {
        url: '/api/v2/routing/attributes/{attributeId}',
        method: 'put',
        deployAsField: 'attribute',
        urlParamsToFields: {
          attributeId: 'id',
        },
      },
      remove: {
        url: '/api/v2/routing/attributes/{attributeId}',
        method: 'delete',
        deployAsField: 'attribute',
        urlParamsToFields: {
          attributeId: 'id',
        },
      },
    },
  },
  routing_attribute_definition: {
    transformation: {
      sourceTypeName: 'routing_attribute_definitions__definitions',
      hasDynamicFields: true,
      isSingleton: true,
      fieldsToHide: FIELDS_TO_HIDE.concat({ fieldName: 'id', fieldType: 'number' }),
    },
  },
  workspace: {
    transformation: {
      sourceTypeName: 'workspaces__workspaces',
      idFields: ['title'],
      fileNameFields: ['title'],
      fieldsToHide: FIELDS_TO_HIDE.concat({ fieldName: 'id', fieldType: 'number' }),
      fieldTypeOverrides: [{ fieldName: 'id', fieldType: 'number' }],
      serviceUrl: '/admin/workspaces/agent-workspace/contextual-workspaces',
    },
    deployRequests: {
      add: {
        url: '/api/v2/workspaces',
        deployAsField: 'workspace',
        method: 'post',
      },
      modify: {
        url: '/api/v2/workspaces/{workspaceId}',
        method: 'put',
        deployAsField: 'workspace',
        urlParamsToFields: {
          workspaceId: 'id',
        },
      },
      remove: {
        url: '/api/v2/workspaces/{workspaceId}',
        method: 'delete',
        deployAsField: 'workspace',
        urlParamsToFields: {
          workspaceId: 'id',
        },
      },
    },
  },
  workspace__selected_macros: {
    transformation: {
      fieldsToHide: [],
      fieldsToOmit: [{ fieldName: 'usage_7d', fieldType: 'number' }],
    },
  },
  workspace__selected_macros__restriction: {
    transformation: {
      fieldTypeOverrides: [
        { fieldName: 'id', fieldType: 'unknown' },
      ],
    },
  },
  workspace__apps: {
    transformation: {
      fieldsToHide: [],
    },
  },
  workspace_order: {
    deployRequests: {
      modify: {
        url: '/api/v2/workspaces/reorder',
        method: 'put',
      },
    },
  },
  app_installation: {
    transformation: {
      sourceTypeName: 'app_installations__installations',
      fieldsToHide: FIELDS_TO_HIDE.concat(
        { fieldName: 'id', fieldType: 'number' },
      ),
      fieldsToOmit: FIELDS_TO_OMIT.concat({ fieldName: 'updated', fieldType: 'string' }),
      idFields: ['settings.name', 'product'],
      fileNameFields: ['settings.name', 'product'],
      fieldTypeOverrides: [{ fieldName: 'id', fieldType: 'number' }],
      serviceUrl: '/admin/apps-integrations/apps/support-apps',
    },
    deployRequests: {
      add: {
        url: '/api/v2/apps/installations',
        method: 'post',
      },
      modify: {
        url: '/api/v2/apps/installations/{appInstallationId}',
        method: 'put',
        urlParamsToFields: {
          appInstallationId: 'id',
        },
      },
      remove: {
        url: '/api/v2/apps/installations/{appInstallationId}',
        method: 'delete',
        urlParamsToFields: {
          appInstallationId: 'id',
        },
      },
    },
  },
  app_owned: {
    transformation: {
      fieldsToHide: FIELDS_TO_HIDE.concat({ fieldName: 'id', fieldType: 'number' }),
      fieldTypeOverrides: [
        { fieldName: 'id', fieldType: 'number' },
        { fieldName: 'parameters', fieldType: 'map<app_owned__parameters>' },
      ],
      sourceTypeName: 'apps_owned__apps',
    },
  },
  app_owned__parameters: {
    transformation: {
      fieldsToHide: FIELDS_TO_HIDE.concat([{ fieldName: 'id' }, { fieldName: 'app_id' }]),
      fieldsToOmit: [],
    },
  },
  oauth_client: {
    transformation: {
      sourceTypeName: 'oauth_clients__clients',
      idFields: ['identifier'],
      fieldsToHide: FIELDS_TO_HIDE.concat([
        { fieldName: 'id', fieldType: 'number' },
        { fieldName: 'secret', fieldType: 'string' },
        { fieldName: 'user_id', fieldType: 'number' },
      ]),
      fieldTypeOverrides: [{ fieldName: 'id', fieldType: 'number' }],
      serviceUrl: '/admin/apps-integrations/apis/zendesk-api/oauth_clients',
    },
    deployRequests: {
      add: {
        url: '/api/v2/oauth/clients',
        deployAsField: 'client',
        method: 'post',
      },
      modify: {
        url: '/api/v2/oauth/clients/{oauthClientId}',
        method: 'put',
        deployAsField: 'client',
        urlParamsToFields: {
          oauthClientId: 'id',
        },
      },
      remove: {
        url: '/api/v2/oauth/clients/{oauthClientId}',
        method: 'delete',
        deployAsField: 'client',
        urlParamsToFields: {
          oauthClientId: 'id',
        },
      },
    },
  },
  oauth_global_client: {
    transformation: {
      sourceTypeName: 'oauth_global_clients__global_clients',
      fieldsToHide: FIELDS_TO_HIDE.concat({ fieldName: 'id', fieldType: 'number' }),
      fieldTypeOverrides: [{ fieldName: 'id', fieldType: 'number' }],
    },
  },
  account_setting: {
    transformation: {
      sourceTypeName: 'account_settings__settings',
      isSingleton: true,
      fieldsToHide: FIELDS_TO_HIDE.concat({ fieldName: 'id', fieldType: 'number' }),
    },
    deployRequests: {
      modify: {
        url: '/api/v2/account/settings',
        method: 'put',
        deployAsField: 'settings',
      },
    },
  },
  resource_collection: {
    transformation: {
      sourceTypeName: 'resource_collections__resource_collections',
      fieldsToHide: FIELDS_TO_HIDE.concat({ fieldName: 'id', fieldType: 'number' }),
      fieldTypeOverrides: [{ fieldName: 'id', fieldType: 'number' }],
    },
  },
  monitored_twitter_handle: {
    transformation: {
      sourceTypeName: 'monitored_twitter_handles__monitored_twitter_handles',
      fieldsToHide: FIELDS_TO_HIDE.concat({ fieldName: 'id', fieldType: 'number' }),
      fieldTypeOverrides: [{ fieldName: 'id', fieldType: 'number' }],
    },
  },


  // api types
  groups: {
    request: {
      url: '/api/v2/groups',
      queryParams: { ...DEFAULT_QUERY_PARAMS },
      paginationField: CURSOR_BASED_PAGINATION_FIELD,
    },
    transformation: {
      dataField: 'groups',
    },
  },
  // eslint-disable-next-line camelcase
  custom_roles: {
    request: {
      url: '/api/v2/custom_roles',
    },
    transformation: {
      dataField: 'custom_roles',
    },
  },
  organizations: {
    request: {
      url: '/api/v2/organizations',
      queryParams: { ...DEFAULT_QUERY_PARAMS },
      paginationField: CURSOR_BASED_PAGINATION_FIELD,
    },
    transformation: {
      dataField: 'organizations',
    },
  },
  views: {
    request: {
      url: '/api/v2/views',
      queryParams: { ...DEFAULT_QUERY_PARAMS },
      paginationField: CURSOR_BASED_PAGINATION_FIELD,
    },
    transformation: {
      dataField: 'views',
      fileNameFields: ['title'],
    },
  },
  triggers: {
    request: {
      url: '/api/v2/triggers',
      queryParams: { ...DEFAULT_QUERY_PARAMS },
      paginationField: CURSOR_BASED_PAGINATION_FIELD,
    },
    transformation: {
      dataField: 'triggers',
    },
  },
  trigger_definitions: {
    request: {
      url: '/api/v2/triggers/definitions',
    },
    transformation: {
      dataField: 'definitions',
    },
  },
  trigger_definition: {
    transformation: {
      sourceTypeName: 'trigger_definitions__definitions',
      isSingleton: true,
      fieldsToHide: FIELDS_TO_HIDE.concat({ fieldName: 'id', fieldType: 'number' }),
    },
  },
  trigger_categories: {
    request: {
      url: '/api/v2/trigger_categories',
      queryParams: { ...DEFAULT_QUERY_PARAMS },
      paginationField: CURSOR_BASED_PAGINATION_FIELD,
    },
    transformation: {
      dataField: 'trigger_categories',
    },
  },
  automations: {
    request: {
      url: '/api/v2/automations',
      queryParams: { ...DEFAULT_QUERY_PARAMS },
      paginationField: CURSOR_BASED_PAGINATION_FIELD,
    },
    transformation: {
      dataField: 'automations',
    },
  },
  // eslint-disable-next-line camelcase
  sla_policies: {
    request: {
      url: '/api/v2/slas/policies',
    },
  },
  // eslint-disable-next-line camelcase
  sla_policies_definitions: {
    request: {
      url: '/api/v2/slas/policies/definitions',
    },
    transformation: {
      dataField: 'value',
    },
  },
  targets: {
    request: {
      url: '/api/v2/targets',
    },
  },
  macros: {
    request: {
      url: '/api/v2/macros',
      queryParams: {
        ...DEFAULT_QUERY_PARAMS,
        access: 'shared',
      },
      paginationField: CURSOR_BASED_PAGINATION_FIELD,
    },
    transformation: {
      dataField: 'macros',
    },
  },
  // eslint-disable-next-line camelcase
  macros_actions: {
    request: {
      url: '/api/v2/macros/actions',
    },
    transformation: {
      // no unique identifier for individual items
      dataField: '.',
      isSingleton: true,
      fieldsToHide: FIELDS_TO_HIDE.concat({ fieldName: 'id', fieldType: 'number' }),
    },
  },
  // eslint-disable-next-line camelcase
  macro_categories: {
    request: {
      url: '/api/v2/macros/categories',
    },
    transformation: {
      isSingleton: true,
      fieldsToHide: FIELDS_TO_HIDE.concat({ fieldName: 'id', fieldType: 'number' }),
    },
  },
  // eslint-disable-next-line camelcase
  macros_definitions: { // has some overlaps with macro_actions
    request: {
      url: '/api/v2/macros/definitions',
    },
    transformation: {
      fieldsToHide: FIELDS_TO_HIDE.concat({ fieldName: 'id', fieldType: 'number' }),
    },
  },
  macro__restriction: {
    transformation: {
      fieldTypeOverrides: [
        { fieldName: 'id', fieldType: 'unknown' },
      ],
    },
  },
  brands: {
    request: {
      url: '/api/v2/brands',
      queryParams: { ...DEFAULT_QUERY_PARAMS },
      paginationField: CURSOR_BASED_PAGINATION_FIELD,
    },
    transformation: {
      dataField: 'brands',
    },
  },
  // eslint-disable-next-line camelcase
  dynamic_content_item: {
    request: {
      url: '/api/v2/dynamic_content/items',
    },
    transformation: {
      dataField: '.',
      standaloneFields: [{ fieldName: 'variants' }],
      fieldsToHide: FIELDS_TO_HIDE.concat({ fieldName: 'id', fieldType: 'number' }),
      fieldTypeOverrides: [{ fieldName: 'id', fieldType: 'number' }],
      serviceUrl: '/admin/workspaces/agent-workspace/dynamic_content',
    },
    deployRequests: {
      add: {
        url: '/api/v2/dynamic_content/items',
        deployAsField: 'item',
        method: 'post',
      },
      modify: {
        url: '/api/v2/dynamic_content/items/{dynamicContentItemId}',
        method: 'put',
        deployAsField: 'item',
        urlParamsToFields: {
          dynamicContentItemId: 'id',
        },
      },
      remove: {
        url: '/api/v2/dynamic_content/items/{dynamicContentItemId}',
        method: 'delete',
        deployAsField: 'item',
        urlParamsToFields: {
          dynamicContentItemId: 'id',
        },
      },
    },
  },
  dynamic_content_item__variants: {
    transformation: {
      idFields: ['&locale_id'],
      fieldsToHide: FIELDS_TO_HIDE.concat({ fieldName: 'id', fieldType: 'number' }),
      fieldTypeOverrides: [{ fieldName: 'id', fieldType: 'number' }],
      extendsParentId: true,
    },
    deployRequests: {
      add: {
        url: '/api/v2/dynamic_content/items/{dynamicContentItemId}/variants',
        deployAsField: 'variant',
        method: 'post',
        urlParamsToFields: {
          dynamicContentItemId: '_parent.0.id',
        },
      },
      modify: {
        url: '/api/v2/dynamic_content/items/{dynamicContentItemId}/variants/{dynammicContentVariantId}',
        deployAsField: 'variant',
        method: 'put',
        urlParamsToFields: {
          dynammicContentVariantId: 'id',
          dynamicContentItemId: '_parent.0.id',
        },
      },
      remove: {
        url: '/api/v2/dynamic_content/items/{dynamicContentItemId}/variants/{dynammicContentVariantId}',
        method: 'delete',
        urlParamsToFields: {
          dynammicContentVariantId: 'id',
          dynamicContentItemId: '_parent.0.id',
        },
      },
    },
  },
  locales: {
    request: {
      url: '/api/v2/locales',
    },
    transformation: {
      dataField: 'locales',
    },
  },
  // eslint-disable-next-line camelcase
  business_hours_schedule_holiday: {
    request: {
      url: '/api/v2/business_hours/schedules/{scheduleId}/holidays',
    },
    deployRequests: {
      add: {
        url: '/api/v2/business_hours/schedules/{scheduleId}/holidays',
        deployAsField: 'holiday',
        method: 'post',
        urlParamsToFields: {
          scheduleId: '_parent.0.id',
        },
      },
      modify: {
        url: '/api/v2/business_hours/schedules/{scheduleId}/holidays/{holidayId}',
        deployAsField: 'holiday',
        method: 'put',
        urlParamsToFields: {
          holidayId: 'id',
          scheduleId: '_parent.0.id',
        },
      },
      remove: {
        url: '/api/v2/business_hours/schedules/{scheduleId}/holidays/{holidayId}',
        method: 'delete',
        urlParamsToFields: {
          holidayId: 'id',
          scheduleId: '_parent.0.id',
        },
      },
    },
    transformation: {
      sourceTypeName: 'business_hours_schedule__holidays',
      dataField: 'holidays',
      fieldsToHide: FIELDS_TO_HIDE.concat({ fieldName: 'id', fieldType: 'number' }),
      fieldTypeOverrides: [{ fieldName: 'id', fieldType: 'number' }],
    },
  },
  // eslint-disable-next-line camelcase
  sharing_agreements: {
    request: {
      url: '/api/v2/sharing_agreements',
    },
  },
  // eslint-disable-next-line camelcase
  support_addresses: {
    request: {
      url: '/api/v2/recipient_addresses',
      queryParams: { ...DEFAULT_QUERY_PARAMS },
      paginationField: CURSOR_BASED_PAGINATION_FIELD,
    },
    transformation: {
      sourceTypeName: 'recipient_addresses',
      dataField: 'recipient_addresses',
    },
  },
  // eslint-disable-next-line camelcase
  ticket_forms: {
    // not always available
    request: {
      url: '/api/v2/ticket_forms',
    },
    transformation: {
      dataField: 'ticket_forms',
    },
  },
  ticket_form_order: {
    deployRequests: {
      modify: {
        url: '/api/v2/ticket_forms/reorder',
        method: 'put',
      },
    },
  },
  // eslint-disable-next-line camelcase
  ticket_fields: {
    request: {
      url: '/api/v2/ticket_fields',
      queryParams: { ...DEFAULT_QUERY_PARAMS },
      paginationField: CURSOR_BASED_PAGINATION_FIELD,
    },
    transformation: {
      dataField: 'ticket_fields',
      fileNameFields: ['title'],
      fieldsToHide: FIELDS_TO_HIDE.concat({ fieldName: 'id', fieldType: 'number' }),
    },
  },
  // eslint-disable-next-line camelcase
  user_fields: {
    request: {
      url: '/api/v2/user_fields',
      queryParams: { ...DEFAULT_QUERY_PARAMS },
      paginationField: CURSOR_BASED_PAGINATION_FIELD,
    },
    transformation: {
      dataField: 'user_fields',
    },
  },
  // eslint-disable-next-line camelcase
  organization_fields: {
    request: {
      url: '/api/v2/organization_fields',
      queryParams: { ...DEFAULT_QUERY_PARAMS },
      paginationField: CURSOR_BASED_PAGINATION_FIELD,
    },
    transformation: {
      dataField: 'organization_fields',
    },
  },
  routing_attribute_value: {
    request: {
      url: '/api/v2/routing/attributes/{attributeId}/values',
    },
    deployRequests: {
      add: {
        url: '/api/v2/routing/attributes/{attributeId}/values',
        deployAsField: 'attribute_value',
        method: 'post',
        urlParamsToFields: {
          attributeId: '_parent.0.id',
        },
      },
      modify: {
        url: '/api/v2/routing/attributes/{attributeId}/values/{attributeValueId}',
        deployAsField: 'attribute_value',
        method: 'put',
        urlParamsToFields: {
          attributeValueId: 'id',
          attributeId: '_parent.0.id',
        },
      },
      remove: {
        url: '/api/v2/routing/attributes/{attributeId}/values/{attributeValueId}',
        method: 'delete',
        urlParamsToFields: {
          attributeValueId: 'id',
          attributeId: '_parent.0.id',
        },
      },
    },
    transformation: {
      sourceTypeName: 'routing_attribute__values',
      dataField: 'attribute_values',
      fieldsToHide: FIELDS_TO_HIDE.concat({ fieldName: 'id', fieldType: 'string' }),
      fieldTypeOverrides: [{ fieldName: 'id', fieldType: 'string' }],
      serviceUrl: '/admin/objects-rules/rules/routing',
    },
  },
  // eslint-disable-next-line camelcase
  routing_attributes: {
    request: {
      url: '/api/v2/routing/attributes',
      recurseInto: [
        {
          type: 'routing_attribute_value',
          toField: 'values',
          context: [{ name: 'attributeId', fromField: 'id' }],
        },
      ],
    },
  },
  // eslint-disable-next-line camelcase
  routing_attribute_definitions: {
    request: {
      url: '/api/v2/routing/attributes/definitions',
    },
    transformation: {
      dataField: 'definitions',
    },
  },
  workspaces: {
    // not always available
    request: {
      url: '/api/v2/workspaces',
    },
  },
  // eslint-disable-next-line camelcase
  app_installations: {
    request: {
      url: '/api/v2/apps/installations',
      queryParams: { ...DEFAULT_QUERY_PARAMS },
      paginationField: CURSOR_BASED_PAGINATION_FIELD,
    },
  },
  // eslint-disable-next-line camelcase
  apps_owned: {
    request: {
      url: '/api/v2/apps/owned',
      queryParams: { ...DEFAULT_QUERY_PARAMS },
      paginationField: CURSOR_BASED_PAGINATION_FIELD,
    },
  },
  // eslint-disable-next-line camelcase
  oauth_clients: {
    request: {
      url: '/api/v2/oauth/clients',
    },
  },
  // eslint-disable-next-line camelcase
  oauth_global_clients: {
    request: {
      url: '/api/v2/oauth/global_clients',
      queryParams: { ...DEFAULT_QUERY_PARAMS },
      paginationField: CURSOR_BASED_PAGINATION_FIELD,
    },
    transformation: {
      dataField: 'global_clients',
    },
  },
  // eslint-disable-next-line camelcase
  account_settings: {
    request: {
      url: '/api/v2/account/settings',
    },
    transformation: {
      dataField: 'settings',
    },
  },
  // eslint-disable-next-line camelcase
  resource_collections: {
    request: {
      url: '/api/v2/resource_collections',
      paginationField: 'next_page',
    },
  },
  // eslint-disable-next-line camelcase
  monitored_twitter_handles: {
    request: {
      url: '/api/v2/channels/twitter/monitored_twitter_handles',
    },
  },
  webhooks: {
    request: {
      url: '/api/v2/webhooks',
      queryParams: { ...DEFAULT_QUERY_PARAMS },
      paginationField: CURSOR_BASED_PAGINATION_FIELD,
    },
    transformation: {
      dataField: 'webhooks',
      fieldsToOmit: FIELDS_TO_OMIT.concat({ fieldName: 'meta' }),
    },
  },
  webhook: {
    transformation: {
      sourceTypeName: 'webhooks__webhooks',
      fieldsToHide: FIELDS_TO_HIDE.concat(
        { fieldName: 'id', fieldType: 'string' },
        { fieldName: 'created_by', fieldType: 'string' },
        { fieldName: 'updated_by', fieldType: 'string' },
      ),
      fieldTypeOverrides: [{ fieldName: 'id', fieldType: 'string' }],
      serviceUrl: '/admin/apps-integrations/webhooks/webhooks/{id}/details',
    },
    deployRequests: {
      add: {
        url: '/api/v2/webhooks',
        deployAsField: 'webhook',
        method: 'post',
      },
      modify: {
        url: '/api/v2/webhooks/{webhookId}',
        method: 'patch',
        deployAsField: 'webhook',
        urlParamsToFields: {
          webhookId: 'id',
        },
      },
      remove: {
        url: '/api/v2/webhooks/{webhookId}',
        method: 'delete',
        urlParamsToFields: {
          webhookId: 'id',
        },
      },
    },
  },
  articles: {
    request: {
      // we are doing this for better parallelization of requests on large accounts
      // sort_by is added since articles for which the order is alphabetically fail (to avoid future bugs)
      url: '/api/v2/help_center/categories/{category_id}/articles',
      dependsOn: [
        { pathParam: 'category_id', from: { type: 'categories', field: 'id' } },
      ],
      queryParams: {
        ...DEFAULT_QUERY_PARAMS,
        include: 'translations',
        sort_by: 'updated_at',
      },
      paginationField: CURSOR_BASED_PAGINATION_FIELD,
      recurseInto: [
        {
          type: ARTICLE_ATTACHMENT_TYPE_NAME,
          toField: 'attachments',
          context: [{ name: 'article_id', fromField: 'id' }],
        },
      ],
    },
    transformation: {
      dataField: 'articles',
    },
  },
  article: {
    transformation: {
      idFields: ['title', '&section_id'],
      fileNameFields: ['title', '&section_id'],
      standaloneFields: [
        { fieldName: 'translations' },
        { fieldName: 'attachments' },
      ],
      sourceTypeName: 'articles__articles',
      fieldsToHide: FIELDS_TO_HIDE.concat(
        { fieldName: 'id', fieldType: 'number' },
        { fieldName: 'position', fieldType: 'number' },
      ),
      fieldTypeOverrides: [
        { fieldName: 'id', fieldType: 'number' },
        { fieldName: 'author_id', fieldType: 'string' },
        { fieldName: 'translations', fieldType: 'list<article_translation>' },
        { fieldName: 'attachments', fieldType: 'list<article_attachment>' },
      ],
      fieldsToOmit: FIELDS_TO_OMIT.concat(
        { fieldName: 'vote_sum' },
        { fieldName: 'vote_count' },
        { fieldName: 'edited_at' },
        { fieldName: 'name' },
        { fieldName: 'html_url', fieldType: 'string' },
      ),
      // serviceUrl is created in help_center_service_url filter
    },
    deployRequests: {
      add: {
        url: '/api/v2/help_center/sections/{sectionId}/articles',
        method: 'post',
        deployAsField: 'article',
        urlParamsToFields: {
          sectionId: 'section_id',
        },
      },
      modify: {
        url: '/api/v2/help_center/articles/{articleId}',
        method: 'put',
        deployAsField: 'article',
        urlParamsToFields: {
          articleId: 'id',
        },
      },
      remove: {
        url: '/api/v2/help_center/articles/{articleId}',
        method: 'delete',
        urlParamsToFields: {
          articleId: 'id',
        },
      },
    },
  },
  // currently articles do not share attachments, if this changes the attachment code should be reviewed!
  [ARTICLE_ATTACHMENT_TYPE_NAME]: {
    request: {
      url: '/api/v2/help_center/articles/{article_id}/attachments',
      queryParams: { ...DEFAULT_QUERY_PARAMS },
      paginationField: CURSOR_BASED_PAGINATION_FIELD,
    },
    transformation: {
      idFields: ['file_name', 'inline'],
      sourceTypeName: 'article__attachments',
      fieldsToHide: FIELDS_TO_HIDE.concat(
        { fieldName: 'id', fieldType: 'number' },
        { fieldName: 'content_url', fieldType: 'string' },
        { fieldName: 'size', fieldType: 'number' },
      ),
      fieldTypeOverrides: [
        { fieldName: 'id', fieldType: 'number' },
        { fieldName: 'article_attachments', fieldType: 'List<article_attachment>' },
        { fieldName: 'content', fieldType: 'string' },
      ],
      fieldsToOmit: FIELDS_TO_OMIT.concat(
        { fieldName: 'article_id', fieldType: 'number' },
        { fieldName: 'display_file_name', fieldType: 'string' },
        { fieldName: 'relative_path', fieldType: 'string' },
      ),
      extendsParentId: true,
      dataField: 'article_attachments',
    },
    deployRequests: {
      remove: {
        url: '/api/v2/help_center/articles/attachments/{articleAttachmentId}',
        method: 'delete',
        urlParamsToFields: {
          articleAttachmentId: 'id',
        },
      },
    },
  },
  article_translation: {
    transformation: {
      idFields: ['&locale'],
      extendsParentId: true,
      fileNameFields: ['&locale'],
      sourceTypeName: 'article__translations',
      dataField: 'translations',
      fieldsToHide: FIELDS_TO_HIDE.concat(
        { fieldName: 'id', fieldType: 'number' },
      ),
      fieldTypeOverrides: [
        { fieldName: 'id', fieldType: 'number' },
        { fieldName: 'brand', fieldType: 'number' },
        { fieldName: 'created_by_id', fieldType: 'unknown' },
        { fieldName: 'updated_by_id', fieldType: 'unknown' },
      ],
      fieldsToOmit: FIELDS_TO_OMIT.concat(
        { fieldName: 'html_url', fieldType: 'string' },
        { fieldName: 'source_id', fieldType: 'number' },
        { fieldName: 'source_type', fieldType: 'string' },
      ),
      // serviceUrl is created in help_center_service_url filter
    },
    deployRequests: {
      add: {
        url: '/api/v2/help_center/articles/{article_id}/translations',
        method: 'post',
        deployAsField: 'translation',
        urlParamsToFields: {
          article_id: '_parent.0.id',
        },
      },
      modify: {
        url: '/api/v2/help_center/articles/{article_id}/translations/{locale}',
        method: 'put',
        deployAsField: 'translation',
        urlParamsToFields: {
          article_id: '_parent.0.id',
          locale: 'locale',
        },
      },
      remove: {
        url: '/api/v2/help_center/translations/{translation_id}',
        method: 'delete',
        urlParamsToFields: {
          translation_id: 'id',
        },
      },
    },
  },
  guide_language_settings: {
    request: {
      url: '/hc/api/internal/help_center_translations',
      queryParams: { ...DEFAULT_QUERY_PARAMS },
      paginationField: CURSOR_BASED_PAGINATION_FIELD,
    },
    transformation: {
      idFields: ['&brand', 'locale'],
      fileNameFields: ['&brand', 'locale'],
      dataField: '.',
      // serviceUrl is created in the help_center_service_url filter
    },
    deployRequests: {
      modify: {
        url: '/hc/api/internal/help_center_translations/{locale}',
        method: 'put',
        urlParamsToFields: {
          locale: 'locale',
        },
      },
      add: {
        url: '/hc/api/internal/help_center_translations',
        method: 'post',
        deployAsField: 'locales',
      },
      remove: {
        url: '/hc/api/internal/help_center_translations/{locale}',
        method: 'delete',
        urlParamsToFields: {
          locale: 'locale',
        },
      },
    },
  },
  guide_settings: {
    request: {
      url: '/hc/api/internal/general_settings',
      queryParams: { ...DEFAULT_QUERY_PARAMS },
      paginationField: CURSOR_BASED_PAGINATION_FIELD,
    },
    transformation: {
      idFields: ['&brand'],
      fileNameFields: ['&brand'],
      dataField: '.',
      fieldTypeOverrides: [
        { fieldName: 'default_locale', fieldType: 'string' },
      ],
      // serviceUrl is created in the help_center_service_url filter
    },
    deployRequests: {
      modify: {
        url: '/hc/api/internal/general_settings',
        method: 'put',
      },
      // TO DO - check what happens when help center (guide) is created or removed (SALTO-2914)
      // add: {
      //   url: '/hc/api/internal/general_settings',
      //   method: 'post',
      // },
      // remove: {
      //   url: '/hc/api/internal/general_settings',
      //   method: 'delete',
      // },
    },
  },
  guide_settings__help_center: {
    transformation: {
      fieldsToOmit: FIELDS_TO_OMIT.concat(
        { fieldName: 'feature_restrictions' }, // omited as it does not appear in the http request
      ),
    },
  },
  guide_settings__help_center__settings: {
    transformation: {
      fieldsToOmit: FIELDS_TO_OMIT.concat(
        { fieldName: 'id' },
        { fieldName: 'account_id', fieldType: 'number' },
        { fieldName: 'help_center_id', fieldType: 'number' },
        { fieldName: 'created_at', fieldType: 'string' },
        { fieldName: 'updated_at', fieldType: 'string' },
        { fieldName: 'draft', fieldType: 'boolean' },
        { fieldName: 'kind', fieldType: 'string' },
      ),
    },
  },
  guide_settings__help_center__text_filter: {
    transformation: {
      fieldsToOmit: FIELDS_TO_OMIT.concat(
        { fieldName: 'id' },
        { fieldName: 'account_id', fieldType: 'number' },
        { fieldName: 'help_center_id', fieldType: 'number' },
        { fieldName: 'created_at', fieldType: 'string' },
        { fieldName: 'updated_at', fieldType: 'string' },
      ),
    },
  },
  sections: {
    request: {
      url: '/api/v2/help_center/sections',
      queryParams: {
        ...DEFAULT_QUERY_PARAMS,
        include: 'translations',
      },
      paginationField: CURSOR_BASED_PAGINATION_FIELD,
    },
    transformation: {
      dataField: 'sections',
    },
  },
  section: {
    transformation: {
      idFields: [...DEFAULT_ID_FIELDS, '&direct_parent_id'],
      fileNameFields: [...DEFAULT_ID_FIELDS, '&direct_parent_id'],
      standaloneFields: [{ fieldName: 'translations' }],
      sourceTypeName: 'sections__sections',
      fieldsToHide: FIELDS_TO_HIDE.concat(
        { fieldName: 'id', fieldType: 'number' },
        // directParent and parentType are created to avoid collisions
        { fieldName: 'direct_parent_id' },
        { fieldName: 'direct_parent_type', fieldType: 'string' },
        { fieldName: 'position', fieldType: 'number' },
      ),
      fieldTypeOverrides: [
        { fieldName: 'id', fieldType: 'number' },
        { fieldName: 'parent_section_id', fieldType: 'number' },
        { fieldName: 'sections', fieldType: 'list<section>' },
        { fieldName: 'articles', fieldType: 'list<article>' },
        { fieldName: 'translations', fieldType: 'list<section_translation>' },
      ],
      fieldsToOmit: FIELDS_TO_OMIT.concat(
        { fieldName: 'html_url', fieldType: 'string' },
      ),
      // serviceUrl is created in help_center_service_url filter
    },
    deployRequests: {
      add: {
        url: '/api/v2/help_center/categories/{category_id}/sections',
        method: 'post',
        deployAsField: 'section',
        urlParamsToFields: {
          category_id: 'category_id',
        },
      },
      modify: {
        url: '/api/v2/help_center/sections/{section_id}',
        method: 'put',
        deployAsField: 'section',
        urlParamsToFields: {
          section_id: 'id',
        },
      },
      remove: {
        url: '/api/v2/help_center/sections/{section_id}',
        method: 'delete',
        urlParamsToFields: {
          section_id: 'id',
        },
      },
    },
  },
  section_order: {
    transformation: {
      idFields: [],
      extendsParentId: true,
    },
  },
  article_order: {
    transformation: {
      idFields: [],
      extendsParentId: true,
    },
  },
  category_order: {
    transformation: {
      idFields: [],
      extendsParentId: true,
    },
  },
  section_translation: {
    transformation: {
      idFields: ['&locale'],
      extendsParentId: true,
      fileNameFields: ['&locale'],
      sourceTypeName: 'section__translations',
      dataField: 'translations',
      fieldsToHide: FIELDS_TO_HIDE.concat(
        { fieldName: 'id', fieldType: 'number' },
      ),
      fieldTypeOverrides: [
        { fieldName: 'id', fieldType: 'number' },
        { fieldName: 'brand', fieldType: 'number' },
        { fieldName: 'created_by_id', fieldType: 'unknown' },
        { fieldName: 'updated_by_id', fieldType: 'unknown' },
      ],
      fieldsToOmit: FIELDS_TO_OMIT.concat(
        { fieldName: 'html_url', fieldType: 'string' },
        { fieldName: 'source_id', fieldType: 'number' },
        { fieldName: 'source_type', fieldType: 'string' },
      ),
      // serviceUrl is created in help_center_service_url filter
    },
    deployRequests: {
      add: {
        url: '/api/v2/help_center/sections/{section_id}/translations',
        method: 'post',
        deployAsField: 'translation',
        urlParamsToFields: {
          section_id: '_parent.0.id',
        },
      },
      modify: {
        url: '/api/v2/help_center/sections/{section_id}/translations/{locale}',
        method: 'put',
        deployAsField: 'translation',
        urlParamsToFields: {
          section_id: '_parent.0.id',
          locale: 'locale',
        },
      },
      remove: {
        url: '/api/v2/help_center/translations/{translation_id}',
        method: 'delete',
        urlParamsToFields: {
          translation_id: 'id',
        },
      },
    },
  },
  categories: {
    request: {
      url: '/api/v2/help_center/categories',
      queryParams: {
        ...DEFAULT_QUERY_PARAMS,
        include: 'translations',
      },
      paginationField: CURSOR_BASED_PAGINATION_FIELD,
    },
    transformation: {
      dataField: 'categories',
    },
  },
  category: {
    transformation: {
      idFields: [...DEFAULT_ID_FIELDS, '&brand'],
      fileNameFields: [...DEFAULT_ID_FIELDS, '&brand'],
      standaloneFields: [{ fieldName: 'translations' }],
      sourceTypeName: 'categories__categories',
      fieldsToHide: FIELDS_TO_HIDE.concat(
        { fieldName: 'id', fieldType: 'number' },
        { fieldName: 'position', fieldType: 'number' },
      ),
      fieldTypeOverrides: [
        { fieldName: 'id', fieldType: 'number' },
        { fieldName: 'sections', fieldType: 'list<section>' },
        { fieldName: 'translations', fieldType: 'list<category_translation>' },
      ],
      fieldsToOmit: FIELDS_TO_OMIT.concat(
        { fieldName: 'html_url', fieldType: 'string' },
      ),
      // serviceUrl is created in help_center_service_url filter
    },
    deployRequests: {
      add: {
        url: '/api/v2/help_center/categories',
        method: 'post',
        deployAsField: 'category',
      },
      modify: {
        url: '/api/v2/help_center/categories/{category_id}',
        method: 'put',
        deployAsField: 'category',
        urlParamsToFields: {
          category_id: 'id',
        },
      },
      remove: {
        url: '/api/v2/help_center/categories/{category_id}',
        method: 'delete',
        urlParamsToFields: {
          category_id: 'id',
        },
      },
    },
  },
  category_translation: {
    transformation: {
      idFields: ['&locale'],
      extendsParentId: true,
      fileNameFields: ['&locale'],
      sourceTypeName: 'category__translations',
      dataField: 'translations',
      fieldsToHide: FIELDS_TO_HIDE.concat(
        { fieldName: 'id', fieldType: 'number' },
      ),
      fieldTypeOverrides: [
        { fieldName: 'id', fieldType: 'number' },
        { fieldName: 'brand', fieldType: 'number' },
        { fieldName: 'created_by_id', fieldType: 'unknown' },
        { fieldName: 'updated_by_id', fieldType: 'unknown' },
      ],
      fieldsToOmit: FIELDS_TO_OMIT.concat(
        { fieldName: 'html_url', fieldType: 'string' },
        { fieldName: 'source_id', fieldType: 'number' },
        { fieldName: 'source_type', fieldType: 'string' },
      ),
      // serviceUrl is created in help_center_service_url filter
    },
    deployRequests: {
      add: {
        url: '/api/v2/help_center/categories/{category_id}/translations',
        method: 'post',
        deployAsField: 'translation',
        urlParamsToFields: {
          category_id: '_parent.0.id',
        },
      },
      modify: {
        url: '/api/v2/help_center/categories/{category_id}/translations/{locale}',
        method: 'put',
        deployAsField: 'translation',
        urlParamsToFields: {
          category_id: '_parent.0.id',
          locale: 'locale',
        },
      },
      remove: {
        url: '/api/v2/help_center/translations/{translation_id}',
        method: 'delete',
        urlParamsToFields: {
          translation_id: 'id',
        },
      },
    },
  },
  permission_groups: {
    request: {
      url: '/api/v2/guide/permission_groups',
      queryParams: { per_page: String(PAGE_SIZE) },
      paginationField: 'next_page',
    },
    transformation: {
      dataField: 'permission_groups',
    },
  },
  permission_group: {
    transformation: {
      sourceTypeName: 'permission_groups__permission_groups',
      fieldsToHide: FIELDS_TO_HIDE.concat({ fieldName: 'id', fieldType: 'number' }),
      fieldTypeOverrides: [{ fieldName: 'id', fieldType: 'number' }],
      serviceUrl: '/knowledge/permissions/{id}',
    },
    deployRequests: {
      add: {
        url: '/api/v2/guide/permission_groups',
        deployAsField: 'permission_group',
        method: 'post',
      },
      modify: {
        url: '/api/v2/guide/permission_groups/{permissionGroupId}',
        method: 'put',
        deployAsField: 'permission_group',
        urlParamsToFields: {
          permissionGroupId: 'id',
        },
      },
      remove: {
        url: '/api/v2/guide/permission_groups/{permissionGroupId}',
        method: 'delete',
        urlParamsToFields: {
          permissionGroupId: 'id',
        },
      },
    },
  },
  user_segments: {
    request: {
      url: '/api/v2/help_center/user_segments',
      queryParams: { per_page: String(PAGE_SIZE) },
      paginationField: 'next_page',
    },
    transformation: {
      dataField: 'user_segments',
    },
  },
  user_segment: {
    transformation: {
      sourceTypeName: 'user_segments__user_segments',
      fieldsToHide: FIELDS_TO_HIDE.concat({ fieldName: 'id', fieldType: 'number' }),
      fieldTypeOverrides: [
        { fieldName: 'id', fieldType: 'number' },
        // list items can be user IDs (number) or user email (string)
        { fieldName: 'added_user_ids', fieldType: 'List<unknown>' },
        // list items can be organization IDs (number) or organization names (email)
        { fieldName: 'organization_ids', fieldType: 'List<unknown>' },
        // everyone user type is added as a type we created for user_segment
        {
          fieldName: 'user_type',
          fieldType: 'string',
          restrictions: { enforce_value: true, values: ['signed_in_users', 'staff', EVERYONE_USER_TYPE] },
        },

      ],
      serviceUrl: '/knowledge/user_segments/edit/{id}',
    },
    deployRequests: {
      add: {
        url: '/api/v2/help_center/user_segments',
        deployAsField: 'user_segment',
        method: 'post',
      },
      modify: {
        url: '/api/v2/help_center/user_segments/{userSegmentId}',
        method: 'put',
        deployAsField: 'user_segment',
        urlParamsToFields: {
          userSegmentId: 'id',
        },
      },
      remove: {
        url: '/api/v2/help_center/user_segments/{userSegmentId}',
        method: 'delete',
        urlParamsToFields: {
          userSegmentId: 'id',
        },
      },
    },
  },
  // not included yet: satisfaction_reason (returns 403), sunshine apis

  // SALTO-2177 token-related types that can optionally be supported - but are not included under supportedTypes yet
  api_tokens: {
    request: {
      url: '/api/v2/api_tokens',
    },
    transformation: {
      dataField: 'api_tokens',
    },
  },
  api_token: {
    transformation: {
      sourceTypeName: 'api_tokens__api_tokens',
      idFields: ['description'],
      fieldsToHide: [
        {
          fieldName: 'id',
          fieldType: 'number',
        },
      ],
      serviceUrl: '/admin/apps-integrations/apis/zendesk-api/settings/tokens/',
      fieldTypeOverrides: [
        {
          fieldName: 'id',
          fieldType: 'number',
        },
      ],
    },
  },
  oauth_tokens: {
    request: {
      url: '/api/v2/oauth/tokens',
    },
    transformation: {
      dataField: 'tokens',
    },
  },
  oauth_token: {
    transformation: {
      sourceTypeName: 'oauth_tokens__tokens',
      // note: requires oauth_global_client to be included in the config
      idFields: ['&client_id', 'token'],
      fieldsToHide: [
        {
          fieldName: 'id',
          fieldType: 'number',
        },
      ],
      serviceUrl: '/admin/apps-integrations/apis/zendesk-api/oauth_clients',
      fieldTypeOverrides: [
        {
          fieldName: 'id',
          fieldType: 'number',
        },
      ],
    },
  },
  features: {
    request: {
      url: '/api/v2/account/features',
    },
    transformation: {
      dataField: 'features',
    },
  },
  account_features: {
    transformation: {
      sourceTypeName: 'features__features',
      isSingleton: true,
    },
  },
}

export const SUPPORTED_TYPES = {
  account_setting: ['account_settings'],
  app_installation: ['app_installations'],
  app_owned: ['apps_owned'],
  automation: ['automations'],
  brand: ['brands'],
  business_hours_schedule: ['business_hours_schedules'],
  custom_role: ['custom_roles'],
  custom_status: ['custom_statuses'],
  dynamic_content_item: ['dynamic_content_item'],
  group: ['groups'],
  locale: ['locales'],
  macro_categories: ['macro_categories'],
  macro: ['macros'],
  monitored_twitter_handle: ['monitored_twitter_handles'],
  oauth_client: ['oauth_clients'],
  oauth_global_client: ['oauth_global_clients'],
  organization: ['organizations'],
  organization_field: ['organization_fields'],
  resource_collection: ['resource_collections'],
  routing_attribute: ['routing_attributes'],
  sharing_agreement: ['sharing_agreements'],
  sla_policy: ['sla_policies'],
  support_address: ['support_addresses'],
  target: ['targets'],
  ticket_field: ['ticket_fields'],
  ticket_form: ['ticket_forms'],
  trigger_category: ['trigger_categories'],
  trigger_definition: ['trigger_definitions'],
  trigger: ['triggers'],
  user_field: ['user_fields'],
  view: ['views'],
  webhook: ['webhooks'],
  workspace: ['workspaces'],
  account_features: ['features'],
}

// Types in Zendesk Guide which relate to a certain brand
export const GUIDE_BRAND_SPECIFIC_TYPES = {
  article: ['articles'],
  section: ['sections'],
  category: ['categories'],
  guide_settings: ['guide_settings'],
  guide_language_settings: ['guide_language_settings'],
}

// Types in Zendesk Guide that whose instances are shared across all brands
export const GUIDE_GLOBAL_TYPES = {
  permission_group: ['permission_groups'],
  user_segment: ['user_segments'],
}

export const GUIDE_SUPPORTED_TYPES = {
  ...GUIDE_BRAND_SPECIFIC_TYPES,
  ...GUIDE_GLOBAL_TYPES,
}

export const GUIDE_TYPES_TO_HANDLE_BY_BRAND = [
  ...Object.keys(GUIDE_BRAND_SPECIFIC_TYPES),
  'article_translation',
  'category_translation',
  'section_translation',
  ARTICLE_ATTACHMENT_TYPE_NAME,
  CATEGORY_ORDER_TYPE_NAME,
  SECTION_ORDER_TYPE_NAME,
  ARTICLE_ORDER_TYPE_NAME,
]

export const DEFAULT_CONFIG: ZendeskConfig = {
  [FETCH_CONFIG]: {
    include: [{
      type: elements.query.ALL_TYPES,
    }],
    exclude: [
      { type: 'organization' },
      { type: 'oauth_global_client' },
    ],
    hideTypes: true,
    enableMissingReferences: true,
    resolveOrganizationIDs: false,
    includeAuditDetails: false,
    addAlias: false,
  },
  [API_DEFINITIONS_CONFIG]: {
    typeDefaults: {
      request: {
        paginationField: 'next_page',
      },
      transformation: {
        idFields: DEFAULT_ID_FIELDS,
        fileNameFields: DEFAULT_FILENAME_FIELDS,
        fieldsToOmit: FIELDS_TO_OMIT,
        fieldsToHide: FIELDS_TO_HIDE,
        serviceIdField: DEFAULT_SERVICE_ID_FIELD,
        // TODO: change this to true for SALTO-3593.
        nestStandaloneInstances: false,
      },
    },
    types: DEFAULT_TYPES,
    supportedTypes: SUPPORTED_TYPES,
  },
}

const IdLocatorType = createMatchingObjectType<IdLocator>({
  elemID: new ElemID(ZENDESK, 'IdLocatorType'),
  fields: {
    fieldRegex: {
      refType: BuiltinTypes.STRING,
      annotations: {
        _required: true,
      },
    },
    idRegex: {
      refType: BuiltinTypes.STRING,
      annotations: {
        _required: true,
      },
    },
    type: {
      refType: new ListType(BuiltinTypes.STRING),
      annotations: {
        _required: true,
      },
    },
  },
  annotations: {
    [CORE_ANNOTATIONS.ADDITIONAL_PROPERTIES]: false,
  },
})

const GuideType = createMatchingObjectType<Guide>({
  elemID: new ElemID(ZENDESK, 'GuideType'),
  fields: {
    brands: {
      refType: new ListType(BuiltinTypes.STRING),
      annotations: {
        _required: true,
      },
    },
  },
  annotations: {
    [CORE_ANNOTATIONS.ADDITIONAL_PROPERTIES]: false,
  },
})

export type ChangeValidatorName = (
  | 'deployTypesNotSupported'
  | 'createCheckDeploymentBasedOnConfig'
  | 'accountSettings'
  | 'emptyCustomFieldOptions'
  | 'emptyVariants'
  | 'parentAnnotationToHaveSingleValue'
  | 'missingFromParent'
  | 'childMissingParentAnnotation'
  | 'removedFromParent'
  | 'duplicateCustomFieldOptionValues'
  | 'noDuplicateLocaleIdInDynamicContentItem'
  | 'onlyOneTicketFormDefault'
  | 'customRoleName'
  | 'orderInstanceContainsAllTheInstances'
  | 'triggerOrderInstanceContainsAllTheInstances'
  | 'brandCreation'
  | 'webhookAuthData'
  | 'targetAuthData'
  | 'phoneNumbers'
  | 'automationAllConditions'
  | 'macroActionsTicketFieldDeactivation'
  | 'customStatusesEnabled'
  | 'customStatusUniqueAgentLabel'
  | 'customStatusCategoryChange'
  | 'customStatusCategory'
  | 'customStatusActiveDefault'
  | 'defaultCustomStatuses'
  | 'customRoleRemoval'
  | 'sideConversations'
  | 'users'
  | 'requiredAppOwnedParameters'
  | 'oneTranslationPerLocale'
  | 'articleRemoval'
  | 'articleLabelNamesRemoval'
  | 'articleAttachmentSize'
  | 'everyoneUserSegmentModification'
  | 'brandFieldForBrandBasedElements'
  | 'translationForDefaultLocale'
  | 'helpCenterActivation'
  | 'helpCenterCreationOrRemoval'
  | 'externalSourceWebhook'
  | 'defaultGroupChange'
  | 'organizationExistence'
  | 'badFormatWebhookAction'
  | 'guideDisabled'
  | 'additionOfTicketStatusForTicketForm'
  | 'defaultDynamicContentItemVariant'
  | 'featureActivation'
  | 'standardFields'
  | 'defaultAutomationRemoval'
  | 'deflectionAction'
  | 'uniqueAutomationConditions'
  | 'triggerCategoryRemoval'
  | 'childInOrder'
  | 'childrenReferences'
  | 'orderChildrenParent'
  | 'guideOrderDeletion'
  | 'attachmentWithoutContent'
  | 'duplicateRoutingAttributeValue'
<<<<<<< HEAD
  | 'duplicateIdFieldValues'
=======
  | 'ticketFieldDeactivation'
>>>>>>> b439bc3d
  )

type ChangeValidatorConfig = Partial<Record<ChangeValidatorName, boolean>>

const changeValidatorConfigType = createMatchingObjectType<ChangeValidatorConfig>({
  elemID: new ElemID(ZENDESK, 'changeValidatorConfig'),
  fields: {
    deployTypesNotSupported: { refType: BuiltinTypes.BOOLEAN },
    createCheckDeploymentBasedOnConfig: { refType: BuiltinTypes.BOOLEAN },
    accountSettings: { refType: BuiltinTypes.BOOLEAN },
    emptyCustomFieldOptions: { refType: BuiltinTypes.BOOLEAN },
    emptyVariants: { refType: BuiltinTypes.BOOLEAN },
    parentAnnotationToHaveSingleValue: { refType: BuiltinTypes.BOOLEAN },
    missingFromParent: { refType: BuiltinTypes.BOOLEAN },
    childMissingParentAnnotation: { refType: BuiltinTypes.BOOLEAN },
    removedFromParent: { refType: BuiltinTypes.BOOLEAN },
    duplicateCustomFieldOptionValues: { refType: BuiltinTypes.BOOLEAN },
    noDuplicateLocaleIdInDynamicContentItem: { refType: BuiltinTypes.BOOLEAN },
    onlyOneTicketFormDefault: { refType: BuiltinTypes.BOOLEAN },
    customRoleName: { refType: BuiltinTypes.BOOLEAN },
    orderInstanceContainsAllTheInstances: { refType: BuiltinTypes.BOOLEAN },
    triggerOrderInstanceContainsAllTheInstances: { refType: BuiltinTypes.BOOLEAN },
    brandCreation: { refType: BuiltinTypes.BOOLEAN },
    webhookAuthData: { refType: BuiltinTypes.BOOLEAN },
    targetAuthData: { refType: BuiltinTypes.BOOLEAN },
    phoneNumbers: { refType: BuiltinTypes.BOOLEAN },
    automationAllConditions: { refType: BuiltinTypes.BOOLEAN },
    macroActionsTicketFieldDeactivation: { refType: BuiltinTypes.BOOLEAN },
    customStatusesEnabled: { refType: BuiltinTypes.BOOLEAN },
    customStatusUniqueAgentLabel: { refType: BuiltinTypes.BOOLEAN },
    customStatusCategoryChange: { refType: BuiltinTypes.BOOLEAN },
    customStatusCategory: { refType: BuiltinTypes.BOOLEAN },
    customStatusActiveDefault: { refType: BuiltinTypes.BOOLEAN },
    defaultCustomStatuses: { refType: BuiltinTypes.BOOLEAN },
    customRoleRemoval: { refType: BuiltinTypes.BOOLEAN },
    sideConversations: { refType: BuiltinTypes.BOOLEAN },
    users: { refType: BuiltinTypes.BOOLEAN },
    requiredAppOwnedParameters: { refType: BuiltinTypes.BOOLEAN },
    oneTranslationPerLocale: { refType: BuiltinTypes.BOOLEAN },
    articleRemoval: { refType: BuiltinTypes.BOOLEAN },
    articleLabelNamesRemoval: { refType: BuiltinTypes.BOOLEAN },
    articleAttachmentSize: { refType: BuiltinTypes.BOOLEAN },
    everyoneUserSegmentModification: { refType: BuiltinTypes.BOOLEAN },
    brandFieldForBrandBasedElements: { refType: BuiltinTypes.BOOLEAN },
    translationForDefaultLocale: { refType: BuiltinTypes.BOOLEAN },
    helpCenterActivation: { refType: BuiltinTypes.BOOLEAN },
    helpCenterCreationOrRemoval: { refType: BuiltinTypes.BOOLEAN },
    externalSourceWebhook: { refType: BuiltinTypes.BOOLEAN },
    defaultGroupChange: { refType: BuiltinTypes.BOOLEAN },
    organizationExistence: { refType: BuiltinTypes.BOOLEAN },
    badFormatWebhookAction: { refType: BuiltinTypes.BOOLEAN },
    guideDisabled: { refType: BuiltinTypes.BOOLEAN },
    additionOfTicketStatusForTicketForm: { refType: BuiltinTypes.BOOLEAN },
    defaultDynamicContentItemVariant: { refType: BuiltinTypes.BOOLEAN },
    featureActivation: { refType: BuiltinTypes.BOOLEAN },
    standardFields: { refType: BuiltinTypes.BOOLEAN },
    defaultAutomationRemoval: { refType: BuiltinTypes.BOOLEAN },
    attachmentWithoutContent: { refType: BuiltinTypes.BOOLEAN },
    deflectionAction: { refType: BuiltinTypes.BOOLEAN },
    uniqueAutomationConditions: { refType: BuiltinTypes.BOOLEAN },
    triggerCategoryRemoval: { refType: BuiltinTypes.BOOLEAN },
    childInOrder: { refType: BuiltinTypes.BOOLEAN },
    childrenReferences: { refType: BuiltinTypes.BOOLEAN },
    orderChildrenParent: { refType: BuiltinTypes.BOOLEAN },
    guideOrderDeletion: { refType: BuiltinTypes.BOOLEAN },
    duplicateRoutingAttributeValue: { refType: BuiltinTypes.BOOLEAN },
<<<<<<< HEAD
    duplicateIdFieldValues: { refType: BuiltinTypes.BOOLEAN },
=======
    ticketFieldDeactivation: { refType: BuiltinTypes.BOOLEAN },
>>>>>>> b439bc3d
  },
  annotations: {
    [CORE_ANNOTATIONS.ADDITIONAL_PROPERTIES]: false,
  },
})

export const configType = createMatchingObjectType<Partial<ZendeskConfig>>({
  elemID: new ElemID(ZENDESK),
  fields: {
    [CLIENT_CONFIG]: {
      refType: createClientConfigType(ZENDESK),
    },
    [FETCH_CONFIG]: {
      refType: createUserFetchConfigType(
        ZENDESK,
        {
          enableMissingReferences: { refType: BuiltinTypes.BOOLEAN },
          includeAuditDetails: { refType: BuiltinTypes.BOOLEAN },
          addAlias: { refType: BuiltinTypes.BOOLEAN }, // SALTO-3662 this flag should become true by default
          greedyAppReferences: { refType: BuiltinTypes.BOOLEAN },
          appReferenceLocators: { refType: IdLocatorType },
          guide: { refType: GuideType },
          resolveOrganizationIDs: { refType: BuiltinTypes.BOOLEAN },
        },
      ),
    },
    [DEPLOY_CONFIG]: {
      refType: createUserDeployConfigType(
        ZENDESK,
        changeValidatorConfigType,
        defaultMissingUserFallbackField
      ),
    },
    [API_DEFINITIONS_CONFIG]: {
      refType: createDucktypeAdapterApiConfigType({
        adapter: ZENDESK,
        additionalTransformationFields: { omitInactive: { refType: BuiltinTypes.BOOLEAN } },
      }),
    },
  },
  annotations: {
    [CORE_ANNOTATIONS.DEFAULT]: _.omit(
      DEFAULT_CONFIG,
      API_DEFINITIONS_CONFIG,
      `${FETCH_CONFIG}.hideTypes`,
      `${FETCH_CONFIG}.enableMissingReferences`,
      `${FETCH_CONFIG}.guide`,
      `${FETCH_CONFIG}.resolveOrganizationIDs`,
      `${FETCH_CONFIG}.includeAuditDetails`,
      `${FETCH_CONFIG}.addAlias`,
      DEPLOY_CONFIG,
    ),
    [CORE_ANNOTATIONS.ADDITIONAL_PROPERTIES]: false,
  },
})

export type FilterContext = {
  [FETCH_CONFIG]: ZendeskFetchConfig
  [DEPLOY_CONFIG]?: ZedneskDeployConfig
  [API_DEFINITIONS_CONFIG]: ZendeskApiConfig
}

export const validateFetchConfig = validateDuckTypeFetchConfig

/**
 * Validating each Zendesk Guide type has a dataField property in the configuration
 */
export const validateGuideTypesConfig = (
  adapterApiConfig: configUtils.AdapterApiConfig,
): void => {
  const zendeskGuideTypesWithoutDataField = _.values(GUIDE_SUPPORTED_TYPES).flat()
    .filter(type => adapterApiConfig.types[type].transformation?.dataField === undefined)
  if (zendeskGuideTypesWithoutDataField.length > 0) {
    throw Error(`Invalid Zendesk Guide type(s) ${zendeskGuideTypesWithoutDataField} does not have dataField attribute in the type definition.`)
  }
}

export const isGuideEnabled = (
  fetchConfig: ZendeskFetchConfig
): boolean => (
  fetchConfig.guide?.brands !== undefined
)<|MERGE_RESOLUTION|>--- conflicted
+++ resolved
@@ -2670,11 +2670,8 @@
   | 'guideOrderDeletion'
   | 'attachmentWithoutContent'
   | 'duplicateRoutingAttributeValue'
-<<<<<<< HEAD
+  | 'ticketFieldDeactivation'
   | 'duplicateIdFieldValues'
-=======
-  | 'ticketFieldDeactivation'
->>>>>>> b439bc3d
   )
 
 type ChangeValidatorConfig = Partial<Record<ChangeValidatorName, boolean>>
@@ -2741,11 +2738,8 @@
     orderChildrenParent: { refType: BuiltinTypes.BOOLEAN },
     guideOrderDeletion: { refType: BuiltinTypes.BOOLEAN },
     duplicateRoutingAttributeValue: { refType: BuiltinTypes.BOOLEAN },
-<<<<<<< HEAD
+    ticketFieldDeactivation: { refType: BuiltinTypes.BOOLEAN },
     duplicateIdFieldValues: { refType: BuiltinTypes.BOOLEAN },
-=======
-    ticketFieldDeactivation: { refType: BuiltinTypes.BOOLEAN },
->>>>>>> b439bc3d
   },
   annotations: {
     [CORE_ANNOTATIONS.ADDITIONAL_PROPERTIES]: false,
