/*
*                      Copyright 2022 Salto Labs Ltd.
*
* Licensed under the Apache License, Version 2.0 (the "License");
* you may not use this file except in compliance with
* the License.  You may obtain a copy of the License at
*
*     http://www.apache.org/licenses/LICENSE-2.0
*
* Unless required by applicable law or agreed to in writing, software
* distributed under the License is distributed on an "AS IS" BASIS,
* WITHOUT WARRANTIES OR CONDITIONS OF ANY KIND, either express or implied.
* See the License for the specific language governing permissions and
* limitations under the License.
*/
import _ from 'lodash'
import { Element, isInstanceElement } from '@salto-io/adapter-api'
import { references as referenceUtils } from '@salto-io/adapter-components'
import { GetLookupNameFunc } from '@salto-io/adapter-utils'
import { logger } from '@salto-io/logging'
import { FilterCreator } from '../filter'
import { BRAND_TYPE_NAME, TICKET_FIELD_TYPE_NAME, USER_FIELD_TYPE_NAME, ORG_FIELD_TYPE_NAME, FIELD_TYPE_NAMES } from '../constants'
import { FETCH_CONFIG } from '../config'
import { ZendeskMissingReferenceStrategyLookup } from './references/missing_references'

const { neighborContextGetter } = referenceUtils
const log = logger(module)

const neighborContextFunc = (args: {
  contextFieldName: string
  levelsUp?: number
  contextValueMapper?: referenceUtils.ContextValueMapperFunc
  getLookUpName?: GetLookupNameFunc
}): referenceUtils.ContextFunc => neighborContextGetter({
  getLookUpName: async ({ ref }) => ref.elemID.name,
  ...args,
})

const NEIGHBOR_FIELD_TO_TYPE_NAMES: Record<string, string> = {
  brand_id: 'brand',
  group_id: 'group',
  schedule_id: 'business_hours_schedule',
  within_schedule: 'business_hours_schedule',
  set_schedule: 'business_hours_schedule',
  ticket_form_id: 'ticket_form',
  locale_id: 'locale',
  via_id: 'channel',
  current_via_id: 'channel',
}

const SPECIAL_CONTEXT_NAMES: Record<string, string> = {
  schedule_id: 'business_hours_schedule',
  within_schedule: 'business_hours_schedule',
  set_schedule: 'business_hours_schedule',
  notification_target: 'target',
  notification_group: 'group',
  notification_sms_group: 'group',
  notification_webhook: 'webhook',
  via_id: 'channel',
  current_via_id: 'channel',
  current_tags: 'tag',
  set_tags: 'tag',
  remove_tags: 'tag',
}

/**
 * For strings with an id-related suffix (_id or _ids), remove the suffix.
 * e.g. `abc_id` => `abc`.
 */
const getValueLookupType: referenceUtils.ContextValueMapperFunc = val => {
  const specialTypeName = SPECIAL_CONTEXT_NAMES[val]
  if (specialTypeName !== undefined) {
    return specialTypeName
  }
  const valParts = val.split('_')
  const lastPart = valParts.pop()
  if (lastPart === undefined || !['id', 'ids'].includes(lastPart)) {
    return undefined
  }
  return valParts.join('_')
}

const getLowerCaseSingularLookupType: referenceUtils.ContextValueMapperFunc = val => {
  const lowercaseVal = val.toLowerCase()
  if (['user', 'users'].includes(lowercaseVal)) {
    return undefined
  }
  // for now this simple conversion to singular form seems good enough, but
  // we may need to improve it later on
  if (lowercaseVal.endsWith('s')) {
    return lowercaseVal.slice(0, -1)
  }
  return lowercaseVal
}

const TICKET_FIELD_PREFIX = 'custom_fields_'
const TICKET_FIELD_ALTERNATIVE_PREFIX = 'ticket_fields_'
const ORG_FIELD_PREFIX = 'organization.custom_fields.'
const USER_FIELD_PREFIX = 'requester.custom_fields.'
const ALTERNATE_USER_FIELD_PREFIX = 'user.custom_fields.'
const TICKET_FIELD_OPTION_TYPE_NAME = 'ticket_field__custom_field_options'
const ORG_FIELD_OPTION_TYPE_NAME = 'organization_field__custom_field_options'
const USER_FIELD_OPTION_TYPE_NAME = 'user_field__custom_field_options'

const customFieldOptionSerialization: GetLookupNameFunc = ({ ref }) => {
  const fieldName = ref.elemID.typeName === TICKET_FIELD_OPTION_TYPE_NAME ? 'value' : 'id'
  return isInstanceElement(ref.value) ? ref.value.value[fieldName]?.toString() : ref.value
}

const neighborReferenceTicketFieldLookupFunc: GetLookupNameFunc = async ({ ref }) => {
  if (isInstanceElement(ref.value)) {
    if (ref.elemID.typeName === TICKET_FIELD_TYPE_NAME
      && ['multiselect', 'tagger'].includes(ref.value.value.type)) {
      return TICKET_FIELD_OPTION_TYPE_NAME
    }
  }
  return undefined
}

const neighborReferenceTicketFieldLookupType: referenceUtils.ContextValueMapperFunc = val =>
  (val === TICKET_FIELD_OPTION_TYPE_NAME ? val : undefined)

const allowListLookupType: referenceUtils.ContextValueMapperFunc = val =>
  (NEIGHBOR_FIELD_TO_TYPE_NAMES[val])

const neighborReferenceUserAndOrgFieldLookupFunc: GetLookupNameFunc = async ({ ref }) => {
  if (isInstanceElement(ref.value) && ref.value.value.type === 'dropdown') {
    if (ref.elemID.typeName === USER_FIELD_TYPE_NAME) {
      return USER_FIELD_OPTION_TYPE_NAME
    }
    if (ref.elemID.typeName === ORG_FIELD_TYPE_NAME) {
      return ORG_FIELD_OPTION_TYPE_NAME
    }
  }
  return undefined
}

const neighborReferenceUserAndOrgFieldLookupType: referenceUtils.ContextValueMapperFunc = val =>
  ([USER_FIELD_OPTION_TYPE_NAME, ORG_FIELD_OPTION_TYPE_NAME].includes(val) ? val : undefined)

const getSerializationStrategyOfCustomFieldByContainingType = (
  prefix: string,
  lookupIndexName = 'id',
  ticketFieldPrefix = TICKET_FIELD_PREFIX,
  userFieldPrefix = USER_FIELD_PREFIX,
): referenceUtils.ReferenceSerializationStrategy => {
  const serialize: GetLookupNameFunc = ({ ref }) => {
    if (isInstanceElement(ref.value)) {
      // eslint-disable-next-line default-case
      switch (ref.elemID.typeName) {
        case TICKET_FIELD_TYPE_NAME: {
          return `${ticketFieldPrefix}${ref.value.value.id?.toString()}`
        }
        case ORG_FIELD_TYPE_NAME: {
          return `${ORG_FIELD_PREFIX}${ref.value.value.key?.toString()}`
        }
        case USER_FIELD_TYPE_NAME: {
          return `${userFieldPrefix}${ref.value.value.key?.toString()}`
        }
      }
    }
    return ref.value
  }
  const lookup: referenceUtils.LookupFunc = val =>
    ((_.isString(val) && val.startsWith(prefix)) ? val.slice(prefix.length) : val)
  return { serialize, lookup, lookupIndexName }
}

type ZendeskReferenceSerializationStrategyName = 'ticketField'
  | 'value'
  | 'localeId'
  | 'orgField'
  | 'userField'
  | 'userFieldAlternative'
  | 'ticketFieldAlternative'
  | 'ticketFieldOption'
  | 'userFieldOption'
<<<<<<< HEAD
  | 'locale'
=======
  | 'idString'
>>>>>>> 7d7d1139
const ZendeskReferenceSerializationStrategyLookup: Record<
  ZendeskReferenceSerializationStrategyName
  | referenceUtils.ReferenceSerializationStrategyName,
  referenceUtils.ReferenceSerializationStrategy
> = {
  ...referenceUtils.ReferenceSerializationStrategyLookup,
  ticketField: getSerializationStrategyOfCustomFieldByContainingType(TICKET_FIELD_PREFIX),
  ticketFieldAlternative: getSerializationStrategyOfCustomFieldByContainingType(
    TICKET_FIELD_ALTERNATIVE_PREFIX, 'id', TICKET_FIELD_ALTERNATIVE_PREFIX
  ),
  orgField: getSerializationStrategyOfCustomFieldByContainingType(ORG_FIELD_PREFIX, 'key'),
  userField: getSerializationStrategyOfCustomFieldByContainingType(USER_FIELD_PREFIX, 'key'),
  userFieldAlternative: getSerializationStrategyOfCustomFieldByContainingType(ALTERNATE_USER_FIELD_PREFIX, 'key', undefined, ALTERNATE_USER_FIELD_PREFIX),
  value: {
    serialize: ({ ref }) => (isInstanceElement(ref.value) ? ref.value.value.value : ref.value),
    lookup: val => val,
    lookupIndexName: 'value',
  },
  localeId: {
    serialize: ({ ref }) => (
      isInstanceElement(ref.value) ? ref.value.value.locale_id.value.value.id : ref.value
    ),
    lookup: val => val,
    lookupIndexName: 'localeId',
  },
  ticketFieldOption: {
    serialize: customFieldOptionSerialization,
    lookup: val => val,
    lookupIndexName: 'value',
  },
  userFieldOption: {
    serialize: customFieldOptionSerialization,
    lookup: val => val,
    lookupIndexName: 'id',
  },
<<<<<<< HEAD
  locale: {
    serialize: ({ ref }) => (isInstanceElement(ref.value) ? ref.value.value.locale : ref.value),
    lookup: val => val,
    lookupIndexName: 'locale',
=======
  idString: {
    serialize: async ({ ref }) => _.toString(ref.value.value.id),
    lookup: val => val,
    lookupIndexName: 'id',
>>>>>>> 7d7d1139
  },
}

export type ReferenceContextStrategyName = 'neighborField'
  | 'allowlistedNeighborField'
  | 'allowlistedNeighborSubject'
  | 'neighborType'
  | 'parentSubject'
  | 'parentTitle'
  | 'parentValue'
  | 'neighborSubject'
  | 'neighborReferenceTicketField'
  | 'neighborReferenceTicketFormCondition'
  | 'neighborReferenceUserAndOrgField'
  | 'neighborSubjectReferenceTicketField'
  | 'neighborSubjectReferenceUserAndOrgField'
  | 'neighborParentType'
export const contextStrategyLookup: Record<
  ReferenceContextStrategyName, referenceUtils.ContextFunc
> = {
  neighborField: neighborContextFunc({ contextFieldName: 'field', contextValueMapper: getValueLookupType }),
  // We use allow lists because there are types we don't support (such organizarion or requester)
  // and they'll as false positives
  allowlistedNeighborField: neighborContextFunc({ contextFieldName: 'field', contextValueMapper: allowListLookupType }),
  allowlistedNeighborSubject: neighborContextFunc({ contextFieldName: 'subject', contextValueMapper: allowListLookupType }),
  neighborReferenceTicketField: neighborContextFunc({ contextFieldName: 'field', getLookUpName: neighborReferenceTicketFieldLookupFunc, contextValueMapper: neighborReferenceTicketFieldLookupType }),
  neighborReferenceTicketFormCondition: neighborContextFunc({ contextFieldName: 'parent_field_id', getLookUpName: neighborReferenceTicketFieldLookupFunc, contextValueMapper: neighborReferenceTicketFieldLookupType }),
  neighborReferenceUserAndOrgField: neighborContextFunc({ contextFieldName: 'field', getLookUpName: neighborReferenceUserAndOrgFieldLookupFunc, contextValueMapper: neighborReferenceUserAndOrgFieldLookupType }),
  neighborSubjectReferenceTicketField: neighborContextFunc({ contextFieldName: 'subject', getLookUpName: neighborReferenceTicketFieldLookupFunc, contextValueMapper: neighborReferenceTicketFieldLookupType }),
  neighborSubjectReferenceUserAndOrgField: neighborContextFunc({ contextFieldName: 'subject', getLookUpName: neighborReferenceUserAndOrgFieldLookupFunc, contextValueMapper: neighborReferenceUserAndOrgFieldLookupType }),
  neighborType: neighborContextFunc({ contextFieldName: 'type', contextValueMapper: getLowerCaseSingularLookupType }),
  neighborParentType: neighborContextFunc({ contextFieldName: 'direct_parent_type' }),
  parentSubject: neighborContextFunc({ contextFieldName: 'subject', levelsUp: 1, contextValueMapper: getValueLookupType }),
  neighborSubject: neighborContextFunc({ contextFieldName: 'subject', contextValueMapper: getValueLookupType }),
  parentTitle: neighborContextFunc({ contextFieldName: 'title', levelsUp: 1, contextValueMapper: getValueLookupType }),
  parentValue: neighborContextFunc({ contextFieldName: 'value', levelsUp: 2, contextValueMapper: getValueLookupType }),
}

type ZendeskFieldReferenceDefinition = referenceUtils.FieldReferenceDefinition<
  ReferenceContextStrategyName
> & {
  zendeskSerializationStrategy?: ZendeskReferenceSerializationStrategyName
  // Strategy for non-list values. For list values please check listValuesMissingRefereces filter
  zendeskMissingRefStrategy?: referenceUtils.MissingReferenceStrategyName
}

export class ZendeskFieldReferenceResolver extends referenceUtils.FieldReferenceResolver<
  ReferenceContextStrategyName
> {
  constructor(def: ZendeskFieldReferenceDefinition) {
    super({ src: def.src })
    this.serializationStrategy = ZendeskReferenceSerializationStrategyLookup[
      def.zendeskSerializationStrategy ?? def.serializationStrategy ?? 'fullValue'
    ]
    this.missingRefStrategy = def.zendeskMissingRefStrategy
      ? ZendeskMissingReferenceStrategyLookup[def.zendeskMissingRefStrategy]
      : undefined
    this.target = def.target
      ? { ...def.target, lookup: this.serializationStrategy.lookup }
      : undefined
    this.sourceTransformation = referenceUtils.ReferenceSourceTransformationLookup[def.sourceTransformation ?? 'asString']
  }
}

const firstIterationFieldNameToTypeMappingDefs: ZendeskFieldReferenceDefinition[] = [
  {
    src: { field: 'brand' },
    serializationStrategy: 'id',
    target: { type: BRAND_TYPE_NAME },
  },
  {
    src: { field: 'brand_id' },
    serializationStrategy: 'id',
    target: { type: BRAND_TYPE_NAME },
  },
  {
    src: { field: 'brand_ids' },
    serializationStrategy: 'id',
    target: { type: BRAND_TYPE_NAME },
  },
  {
    src: { field: 'default_brand_id' },
    serializationStrategy: 'id',
    target: { type: BRAND_TYPE_NAME },
  },
  {
    src: { field: 'restricted_brand_ids' },
    serializationStrategy: 'id',
    target: { type: BRAND_TYPE_NAME },
  },
  {
    src: { field: 'category_id' },
    serializationStrategy: 'id',
    target: { type: 'trigger_category' },
  },
  {
    src: { field: 'category_ids' },
    serializationStrategy: 'id',
    target: { type: 'trigger_category' },
  },
  {
    src: { field: 'group_restrictions' },
    serializationStrategy: 'id',
    target: { type: 'group' },
    zendeskMissingRefStrategy: 'typeAndValue',
  },
  {
    src: { field: 'group_id' },
    serializationStrategy: 'id',
    target: { type: 'group' },
  },
  {
    src: { field: 'locale_id' },
    serializationStrategy: 'id',
    target: { type: 'locale' },
    zendeskMissingRefStrategy: 'typeAndValue',
  },
  {
    src: { field: 'locale_ids' },
    serializationStrategy: 'id',
    target: { type: 'locale' },
  },
  {
    src: { field: 'default_locale_id' },
    serializationStrategy: 'id',
    target: { type: 'locale' },
    zendeskMissingRefStrategy: 'typeAndValue',
  },
  {
    src: { field: 'variants', parentTypes: ['dynamic_content_item'] },
    zendeskSerializationStrategy: 'localeId',
    target: { type: 'dynamic_content_item__variants' },
  },
  {
    src: { field: 'macro_id' },
    serializationStrategy: 'id',
    target: { type: 'macro' },
  },
  {
    src: { field: 'macro_ids' },
    serializationStrategy: 'id',
    target: { type: 'macro' },
  },
  {
    src: { field: 'active', parentTypes: ['ticket_form_order'] },
    serializationStrategy: 'id',
    target: { type: 'ticket_form' },
  },
  {
    src: { field: 'inactive', parentTypes: ['ticket_form_order'] },
    serializationStrategy: 'id',
    target: { type: 'ticket_form' },
  },
  {
    src: { field: 'active', parentTypes: ['organization_field_order'] },
    serializationStrategy: 'id',
    target: { type: ORG_FIELD_TYPE_NAME },
  },
  {
    src: { field: 'inactive', parentTypes: ['organization_field_order'] },
    serializationStrategy: 'id',
    target: { type: ORG_FIELD_TYPE_NAME },
  },
  {
    src: { field: 'active', parentTypes: ['user_field_order'] },
    serializationStrategy: 'id',
    target: { type: USER_FIELD_TYPE_NAME },
  },
  {
    src: { field: 'inactive', parentTypes: ['user_field_order'] },
    serializationStrategy: 'id',
    target: { type: USER_FIELD_TYPE_NAME },
  },
  {
    src: { field: 'active', parentTypes: ['workspace_order'] },
    serializationStrategy: 'id',
    target: { type: 'workspace' },
  },
  {
    src: { field: 'inactive', parentTypes: ['workspace_order'] },
    serializationStrategy: 'id',
    target: { type: 'workspace' },
  },
  {
    src: { field: 'active', parentTypes: ['sla_policy_order'] },
    serializationStrategy: 'id',
    target: { type: 'sla_policy' },
  },
  {
    src: { field: 'active', parentTypes: ['automation_order'] },
    serializationStrategy: 'id',
    target: { type: 'automation' },
  },
  {
    src: { field: 'inactive', parentTypes: ['automation_order'] },
    serializationStrategy: 'id',
    target: { type: 'automation' },
  },
  {
    src: { field: 'active', parentTypes: ['view_order'] },
    serializationStrategy: 'id',
    target: { type: 'view' },
  },
  {
    src: { field: 'inactive', parentTypes: ['view_order'] },
    serializationStrategy: 'id',
    target: { type: 'view' },
  },
  {
    src: { field: 'active', parentTypes: ['trigger_order_entry'] },
    serializationStrategy: 'id',
    target: { type: 'trigger' },
  },
  {
    src: { field: 'inactive', parentTypes: ['trigger_order_entry'] },
    serializationStrategy: 'id',
    target: { type: 'trigger' },
  },
  {
    src: { field: 'category', parentTypes: ['trigger_order_entry'] },
    serializationStrategy: 'id',
    target: { type: 'trigger_category' },
  },
  {
    src: { field: 'id', parentTypes: ['workspace__selected_macros'] },
    serializationStrategy: 'id',
    target: { type: 'macro' },
  },
  {
    src: { field: 'role_restrictions' },
    serializationStrategy: 'id',
    target: { type: 'custom_role' },
  },
  {
    src: { field: 'ticket_field_id' },
    serializationStrategy: 'id',
    target: { type: TICKET_FIELD_TYPE_NAME },
  },
  {
    src: { field: 'ticket_field_ids' },
    serializationStrategy: 'id',
    target: { type: TICKET_FIELD_TYPE_NAME },
  },
  {
    src: { field: 'parent_field_id' },
    serializationStrategy: 'id',
    target: { type: TICKET_FIELD_TYPE_NAME },
  },
  {
    src: {
      field: 'id',
      parentTypes: [
        'ticket_form__end_user_conditions__child_fields',
        'ticket_form__agent_conditions__child_fields',
      ],
    },
    serializationStrategy: 'id',
    target: { type: TICKET_FIELD_TYPE_NAME },
  },
  {
    src: { field: 'custom_field_options', parentTypes: [TICKET_FIELD_TYPE_NAME] },
    serializationStrategy: 'fullValue',
    target: { type: 'ticket_field__custom_field_options' },
  },
  {
    src: { field: 'default_custom_field_option', parentTypes: [TICKET_FIELD_TYPE_NAME] },
    zendeskSerializationStrategy: 'value',
    target: { type: 'ticket_field__custom_field_options' },
  },
  {
    src: { field: 'custom_field_options', parentTypes: [USER_FIELD_TYPE_NAME] },
    serializationStrategy: 'fullValue',
    target: { type: 'user_field__custom_field_options' },
  },
  {
    src: { field: 'default_custom_field_option', parentTypes: [USER_FIELD_TYPE_NAME] },
    zendeskSerializationStrategy: 'value',
    target: { type: 'user_field__custom_field_options' },
  },
  {
    src: {
      field: 'field',
      parentTypes: [
        'view__conditions__all',
        'view__conditions__any',
        'macro__actions',
        'trigger__conditions__all',
        'trigger__conditions__any',
        'trigger__actions',
        'automation__conditions__all',
        'automation__conditions__any',
        'automation__actions',
        'ticket_field__relationship_filter__all',
        'ticket_field__relationship_filter__any',
      ],
    },
    zendeskSerializationStrategy: 'ticketField',
    target: { type: TICKET_FIELD_TYPE_NAME },
  },
  {
    src: {
      field: 'subject',
      parentTypes: [
        'routing_attribute_value__conditions__all',
        'routing_attribute_value__conditions__any',
      ],
    },
    zendeskSerializationStrategy: 'ticketField',
    target: { type: TICKET_FIELD_TYPE_NAME },
  },
  {
    src: {
      field: 'field',
      parentTypes: [
        'sla_policy__filter__all',
        'sla_policy__filter__any',
      ],
    },
    zendeskSerializationStrategy: 'ticketFieldAlternative',
    target: { type: TICKET_FIELD_TYPE_NAME },
  },
  {
    src: {
      field: 'field',
      parentTypes: [
        'trigger__conditions__all',
        'trigger__conditions__any',
        'trigger__actions',
        'automation__conditions__all',
        'automation__conditions__any',
        'automation__actions',
        'sla_policy__filter__all',
        'sla_policy__filter__any',
        'ticket_field__relationship_filter__all',
        'ticket_field__relationship_filter__any',
      ],
    },
    zendeskSerializationStrategy: 'orgField',
    target: { type: ORG_FIELD_TYPE_NAME },
  },
  {
    src: {
      field: 'subject',
      parentTypes: [
        'routing_attribute_value__conditions__all',
        'routing_attribute_value__conditions__any',
      ],
    },
    zendeskSerializationStrategy: 'orgField',
    target: { type: ORG_FIELD_TYPE_NAME },
  },
  {
    src: {
      field: 'field',
      parentTypes: [
        'trigger__conditions__all',
        'trigger__conditions__any',
        'trigger__actions',
        'automation__conditions__all',
        'automation__conditions__any',
        'automation__actions',
        'sla_policy__filter__all',
        'sla_policy__filter__any',
      ],
    },
    zendeskSerializationStrategy: 'userField',
    target: { type: USER_FIELD_TYPE_NAME },
  },
  {
    src: {
      field: 'field',
      parentTypes: [
        'ticket_field__relationship_filter__all',
        'ticket_field__relationship_filter__any',
      ],
    },
    zendeskSerializationStrategy: 'userFieldAlternative',
    target: { type: USER_FIELD_TYPE_NAME },
  },
  {
    src: {
      field: 'subject',
      parentTypes: [
        'routing_attribute_value__conditions__all',
        'routing_attribute_value__conditions__any',
      ],
    },
    zendeskSerializationStrategy: 'userField',
    target: { type: USER_FIELD_TYPE_NAME },
  },
  {
    src: { field: 'id', parentTypes: ['view__execution__columns'] },
    serializationStrategy: 'id',
    target: { type: TICKET_FIELD_TYPE_NAME },
  },
  {
    src: { field: 'id', parentTypes: ['view__execution__custom_fields'] },
    serializationStrategy: 'id',
    target: { type: TICKET_FIELD_TYPE_NAME },
  },
  {
    src: { field: 'ticket_form_id' },
    serializationStrategy: 'id',
    target: { type: 'ticket_form' },
    zendeskMissingRefStrategy: 'typeAndValue',
  },
  {
    src: { field: 'ticket_form_ids' },
    serializationStrategy: 'id',
    target: { type: 'ticket_form' },
  },
  {
    src: { field: 'skill_based_filtered_views' },
    serializationStrategy: 'id',
    target: { type: 'view' },
  },
  {
    src: { field: 'section_id' },
    serializationStrategy: 'id',
    target: { type: 'section' },
  },
  {
    src: { field: 'category_id', parentTypes: ['section'] },
    serializationStrategy: 'id',
    target: { type: 'category' },
  },
  {
    src: { field: 'user_segment_id' },
    serializationStrategy: 'id',
    target: { type: 'user_segment' },
  },
  {
    src: { field: 'permission_group_id' },
    serializationStrategy: 'id',
    target: { type: 'permission_group' },
  },
  {
    src: { field: 'default_locale', parentTypes: ['guide_settings'] },
    zendeskSerializationStrategy: 'locale',
    target: { type: 'guide_language_settings' },
  },
  {
    src: { field: 'source_locale', parentTypes: ['article', 'section', 'category'] },
    zendeskSerializationStrategy: 'locale',
    target: { type: 'guide_language_settings' },
  },
  {
    src: {
      field: 'locale',
      parentTypes: [
        'article', 'section', 'category',
        'section_translation', 'category_translation', 'article_translation',
      ],
    },
    zendeskSerializationStrategy: 'locale',
    target: { type: 'guide_language_settings' },
  },
  {
    src: { field: 'publish', parentTypes: ['permission_group'] },
    serializationStrategy: 'id',
    target: { type: 'user_segment' },
  },
  {
    src: { field: 'edit', parentTypes: ['permission_group'] },
    serializationStrategy: 'id',
    target: { type: 'user_segment' },
  },
  {
    src: { field: 'organization_ids' },
    serializationStrategy: 'id',
    target: { type: 'organization' },
  },
  {
    src: { field: 'badge_category_id' },
    serializationStrategy: 'id',
    target: { type: 'badge_category' },
  },
  {
    src: { field: 'tags', parentTypes: ['user_segment'] },
    serializationStrategy: 'id',
    target: { type: 'tag' },
  },
  {
    src: { field: 'or_tags', parentTypes: ['user_segment'] },
    serializationStrategy: 'id',
    target: { type: 'tag' },
  },

  {
    src: {
      field: 'id',
      parentTypes: [
        'view__restriction',
        'macro__restriction',
        'workspace__selected_macros__restriction',
      ],
    },
    serializationStrategy: 'id',
    target: { typeContext: 'neighborType' },
    zendeskMissingRefStrategy: 'typeAndValue',
  },
  {
    src: {
      field: 'ids',
      parentTypes: [
        'view__restriction',
        'macro__restriction',
        'workspace__selected_macros__restriction',
      ],
    },
    serializationStrategy: 'id',
    target: { typeContext: 'neighborType' },
    zendeskMissingRefStrategy: 'typeAndValue',
  },
  {
    src: { field: 'id', parentTypes: ['workspace__apps'] },
    serializationStrategy: 'id',
    target: { type: 'app_installation' },
  },
  {
    src: { field: 'resource_id' },
    serializationStrategy: 'id',
    target: { typeContext: 'neighborType' },
  },
  {
    src: { field: 'group_by', parentTypes: ['view__execution'] },
    serializationStrategy: 'id',
    target: { type: TICKET_FIELD_TYPE_NAME },
  },
  {
    src: { field: 'sort_by', parentTypes: ['view__execution'] },
    serializationStrategy: 'id',
    target: { type: TICKET_FIELD_TYPE_NAME },
  },
  {
    src: { field: 'id', parentTypes: ['view__execution__group', 'view__execution__sort'] },
    serializationStrategy: 'id',
    target: { type: TICKET_FIELD_TYPE_NAME },
  },
  {
    src: { field: 'attachments', parentTypes: ['macro'] },
    serializationStrategy: 'id',
    target: { type: 'macro_attachment' },
  },
  {
    src: { field: 'tag', parentTypes: FIELD_TYPE_NAMES },
    serializationStrategy: 'id',
    target: { type: 'tag' },
  },
  {
    src: { field: 'parent_section_id', parentTypes: ['section'] },
    serializationStrategy: 'id',
    target: { type: 'section' },
  },
  {
    src: {
      field: 'direct_parent_id',
      parentTypes: [
        'section',
      ],
    },
    serializationStrategy: 'id',
    target: { typeContext: 'neighborParentType' },
  },
]

const commonFieldNameToTypeMappingDefs: ZendeskFieldReferenceDefinition[] = [
  // note: this overlaps with additional strategies, but because the first strategy
  // is chosen for serialization, it is safe
  {
    src: { field: 'value', parentTypes: ['workspace__conditions__all'] },
    zendeskSerializationStrategy: 'idString',
    target: { typeContext: 'neighborField' },
  },
  // only one of these applies in a given instance
  {
    src: { field: 'value' },
    serializationStrategy: 'id',
    target: { typeContext: 'parentSubject' },
  },
  {
    src: { field: 'value' },
    serializationStrategy: 'id',
    target: { typeContext: 'parentTitle' },
  },
  {
    src: { field: 'value' },
    serializationStrategy: 'id',
    target: { typeContext: 'parentValue' },
  },
  {
    src: { field: 'value' },
    serializationStrategy: 'id',
    target: { typeContext: 'neighborField' },
  },
  {
    src: { field: 'value' },
    serializationStrategy: 'id',
    target: { typeContext: 'neighborSubject' },
  },
  {
    src: {
      field: 'value',
      parentTypes: [
        'automation__actions',
        'automation__conditions__all',
        'automation__conditions__any',
        'macro__actions',
        'routing_attribute_value__conditions__all',
        'routing_attribute_value__conditions__any',
        'sla_policy__filter__all',
        'sla_policy__filter__any',
        'trigger__actions',
        'trigger__conditions__all',
        'trigger__conditions__any',
        'view__conditions__all',
        'view__conditions__any',
        'workspace__conditions__all',
        'workspace__conditions__any',
      ],
    },
    target: { typeContext: 'allowlistedNeighborField' },
    zendeskMissingRefStrategy: 'typeAndValue',
  },
  {
    src: {
      field: 'value',
      parentTypes: [
        'routing_attribute_value__conditions__all',
        'routing_attribute_value__conditions__any',
      ],
    },
    target: { typeContext: 'allowlistedNeighborSubject' },
    zendeskMissingRefStrategy: 'typeAndValue',
  },
]

const secondIterationFieldNameToTypeMappingDefs: ZendeskFieldReferenceDefinition[] = [
  {
    src: {
      field: 'value',
      parentTypes: [
        'trigger__conditions__all',
      ],
    },
    zendeskSerializationStrategy: 'ticketFieldOption',
    target: { typeContext: 'neighborReferenceTicketField' },
    zendeskMissingRefStrategy: 'typeAndValue',
  },
  {
    src: {
      field: 'value',
      parentTypes: [
        'automation__actions',
        'automation__conditions__all',
        'automation__conditions__any',
        'trigger__actions',
        'trigger__conditions__all',
        'trigger__conditions__any',
        'macro__actions',
        'view__conditions__all',
        'view__conditions__any',
      ],
    },
    zendeskSerializationStrategy: 'ticketFieldOption',
    target: { typeContext: 'neighborReferenceTicketField' },
    zendeskMissingRefStrategy: 'typeAndValue',
  },
  {
    src: {
      field: 'value',
      parentTypes: [
        'automation__actions',
        'automation__conditions__all',
        'automation__conditions__any',
        'trigger__actions',
        'trigger__conditions__all',
        'trigger__conditions__any',
        'ticket_field__relationship_filter__all',
        'ticket_field__relationship_filter__any',
      ],
    },
    zendeskSerializationStrategy: 'userFieldOption',
    target: { typeContext: 'neighborReferenceUserAndOrgField' },
    zendeskMissingRefStrategy: 'typeAndValue',
  },
  {
    src: {
      field: 'value',
      parentTypes: [
        'routing_attribute_value__conditions__all',
        'routing_attribute_value__conditions__any',
      ],
    },
    zendeskSerializationStrategy: 'ticketFieldOption',
    target: { typeContext: 'neighborSubjectReferenceTicketField' },
    zendeskMissingRefStrategy: 'typeAndValue',
  },
  {
    src: {
      field: 'value',
      parentTypes: [
        'ticket_form__end_user_conditions',
        'ticket_form__agent_conditions',
      ],
    },
    zendeskSerializationStrategy: 'ticketFieldOption',
    target: { typeContext: 'neighborReferenceTicketFormCondition' },
  },
  {
    src: {
      field: 'value',
      parentTypes: [
        'routing_attribute_value__conditions__all',
        'routing_attribute_value__conditions__any',
      ],
    },
    zendeskSerializationStrategy: 'userFieldOption',
    target: { typeContext: 'neighborSubjectReferenceUserAndOrgField' },
    zendeskMissingRefStrategy: 'typeAndValue',
  },
  {
    src: {
      field: 'value',
      parentTypes: [
        'sla_policy__filter__all',
        'sla_policy__filter__any',
      ],
    },
    serializationStrategy: 'id',
    target: { typeContext: 'neighborReferenceTicketField' },
  },
  {
    src: {
      field: 'value',
      parentTypes: [
        'sla_policy__filter__all',
        'sla_policy__filter__any',
      ],
    },
    serializationStrategy: 'id',
    target: { typeContext: 'neighborReferenceUserAndOrgField' },
  },
  {
    src: { field: 'group_ids', parentTypes: ['user_segment'] },
    serializationStrategy: 'id',
    target: { type: 'group' },
    zendeskMissingRefStrategy: 'typeAndValue',
  },
]

export const fieldNameToTypeMappingDefs: ZendeskFieldReferenceDefinition[] = [
  ...firstIterationFieldNameToTypeMappingDefs,
  ...secondIterationFieldNameToTypeMappingDefs,
  ...commonFieldNameToTypeMappingDefs,
]

export const lookupFunc = referenceUtils.generateLookupFunc(
  fieldNameToTypeMappingDefs,
  defs => new ZendeskFieldReferenceResolver(defs)
)

/**
 * Convert field values into references, based on predefined rules.
 */
const filter: FilterCreator = ({ config }) => ({
  onFetch: async (elements: Element[]) => log.time(async () => {
    const addReferences = async (refDefs: ZendeskFieldReferenceDefinition[]):
    Promise<void> => {
      const fixedDefs = refDefs
        .map(def => (
          config[FETCH_CONFIG].enableMissingReferences ? def : _.omit(def, 'zendeskMissingRefStrategy')
        ))
      await referenceUtils.addReferences({
        elements,
        defs: fixedDefs,
        fieldsToGroupBy: ['id', 'name', 'key', 'value', 'locale'],
        contextStrategyLookup,
        // since ids and references to ids vary inconsistently between string/number, allow both
        fieldReferenceResolverCreator: defs => new ZendeskFieldReferenceResolver(defs),
      })
    }
    await addReferences(
      [...firstIterationFieldNameToTypeMappingDefs, ...commonFieldNameToTypeMappingDefs]
    )
    await addReferences(secondIterationFieldNameToTypeMappingDefs)
  }, 'Field reference filter'),

})
export default filter<|MERGE_RESOLUTION|>--- conflicted
+++ resolved
@@ -175,11 +175,8 @@
   | 'ticketFieldAlternative'
   | 'ticketFieldOption'
   | 'userFieldOption'
-<<<<<<< HEAD
   | 'locale'
-=======
   | 'idString'
->>>>>>> 7d7d1139
 const ZendeskReferenceSerializationStrategyLookup: Record<
   ZendeskReferenceSerializationStrategyName
   | referenceUtils.ReferenceSerializationStrategyName,
@@ -215,17 +212,14 @@
     lookup: val => val,
     lookupIndexName: 'id',
   },
-<<<<<<< HEAD
   locale: {
     serialize: ({ ref }) => (isInstanceElement(ref.value) ? ref.value.value.locale : ref.value),
     lookup: val => val,
     lookupIndexName: 'locale',
-=======
   idString: {
     serialize: async ({ ref }) => _.toString(ref.value.value.id),
     lookup: val => val,
     lookupIndexName: 'id',
->>>>>>> 7d7d1139
   },
 }
 
