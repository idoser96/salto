--- conflicted
+++ resolved
@@ -30,13 +30,10 @@
   GROUP_TYPE_NAME,
   DYNAMIC_CONTENT_ITEM_TYPE_NAME,
   CUSTOM_FIELD_OPTIONS_FIELD_NAME,
-<<<<<<< HEAD
   DEFLECTION_ACTION,
   ARTICLE_TRANSLATION_TYPE_NAME,
-=======
   CUSTOM_OBJECT_TYPE_NAME,
   CUSTOM_OBJECT_FIELD_TYPE_NAME,
->>>>>>> ec7fb2c2
 } from '../constants'
 import { FETCH_CONFIG, ZendeskConfig } from '../config'
 import { ELEMENTS_REGEXES, transformReferenceUrls } from './utils'
@@ -173,14 +170,12 @@
     containerValidator: (container: Values): boolean =>
       container.name === 'uri_templates',
   },
-<<<<<<< HEAD
   {
     instanceType: ARTICLE_TRANSLATION_TYPE_NAME,
     fieldName: 'body',
     containerValidator: NoValidator,
   },
   ...[ORG_FIELD_TYPE_NAME, USER_FIELD_TYPE_NAME, TICKET_FIELD_TYPE_NAME].flatMap(instanceType => [
-=======
   ...[TICKET_FIELD_TYPE_NAME, CUSTOM_OBJECT_FIELD_TYPE_NAME].flatMap(instanceType => [
     {
       instanceType,
@@ -201,7 +196,6 @@
     TICKET_FIELD_TYPE_NAME,
     CUSTOM_OBJECT_FIELD_TYPE_NAME,
   ].flatMap(instanceType => [
->>>>>>> ec7fb2c2
     {
       instanceType: `${instanceType}__${CUSTOM_FIELD_OPTIONS_FIELD_NAME}`,
       fieldName: 'raw_name',
@@ -437,15 +431,13 @@
   if (part.elemID.typeName === GROUP_TYPE_NAME && part.value?.value?.id) {
     return part.value.value.id.toString()
   }
-<<<<<<< HEAD
+  if ([CUSTOM_OBJECT_TYPE_NAME, CUSTOM_OBJECT_FIELD_TYPE_NAME].includes(part.elemID.typeName)
+    && part.value?.value?.key) {
+    return part.value.value.key
+  // Should be last
   if (extractReferencesFromFreeText
     && ELEMENT_REGEXES_TYPES.has(part.elemID.typeName) && part.value?.value?.id) {
     return part.value.value.id.toString()
-=======
-  if ([CUSTOM_OBJECT_TYPE_NAME, CUSTOM_OBJECT_FIELD_TYPE_NAME].includes(part.elemID.typeName)
-    && part.value?.value?.key) {
-    return part.value.value.key
->>>>>>> ec7fb2c2
   }
   return part
 }
