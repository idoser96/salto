--- conflicted
+++ resolved
@@ -15,7 +15,7 @@
 */
 import { InstanceElement, isInstanceElement, ReferenceExpression } from '@salto-io/adapter-api'
 import { FilterCreator } from '../filter'
-<<<<<<< HEAD
+import { FETCH_CONFIG, isGuideEnabled } from '../config'
 import {
   ARTICLE_TRANSLATION_TYPE_NAME,
   ARTICLE_TYPE_NAME, CATEGORY_TRANSLATION_TYPE_NAME,
@@ -23,12 +23,6 @@
   GUIDE_LANGUAGE_SETTINGS_TYPE_NAME, SECTION_TRANSLATION_TYPE_NAME,
   SECTION_TYPE_NAME,
 } from '../constants'
-import { FETCH_CONFIG } from '../config'
-=======
-import { ZENDESK } from '../constants'
-import ZendeskClient from '../client/client'
-import { FETCH_CONFIG, isGuideEnabled } from '../config'
->>>>>>> c2376614
 
 const TYPES_WITH_SOURCE_LOCALE = [ARTICLE_TYPE_NAME, SECTION_TYPE_NAME, CATEGORY_TYPE_NAME]
 const TYPES_WITH_LOCALE = [
