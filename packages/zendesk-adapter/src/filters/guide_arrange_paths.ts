/*
*                      Copyright 2022 Salto Labs Ltd.
*
* Licensed under the Apache License, Version 2.0 (the "License");
* you may not use this file except in compliance with
* the License.  You may obtain a copy of the License at
*
*     http://www.apache.org/licenses/LICENSE-2.0
*
* Unless required by applicable law or agreed to in writing, software
* distributed under the License is distributed on an "AS IS" BASIS,
* WITHOUT WARRANTIES OR CONDITIONS OF ANY KIND, either express or implied.
* See the License for the specific language governing permissions and
* limitations under the License.
*/
import {
  Element,
  isInstanceElement,
  InstanceElement,
  isReferenceExpression,
  ReferenceExpression,
} from '@salto-io/adapter-api'
import _ from 'lodash'
import { elements as elementsUtils } from '@salto-io/adapter-components'
import { getParent, pathNaclCase } from '@salto-io/adapter-utils'
import { logger } from '@salto-io/logging'
import { FilterCreator } from '../filter'
import {
  ARTICLE_TRANSLATION_TYPE_NAME,
  ARTICLE_TYPE_NAME,
  CATEGORY_TYPE_NAME,
  SECTION_TYPE_NAME,
  SECTION_TRANSLATION_TYPE_NAME,
  CATEGORY_TRANSLATION_TYPE_NAME,
  GUIDE_SETTINGS_TYPE_NAME,
  USER_SEGMENT_TYPE_NAME,
  PERMISSION_GROUP_TYPE_NAME,
  GUIDE_LANGUAGE_SETTINGS_TYPE_NAME,
  ZENDESK, GUIDE, BRAND_TYPE_NAME,
  ARTICLE_ORDER_TYPE_NAME,
  CATEGORY_ORDER_TYPE_NAME,
  SECTION_ORDER_TYPE_NAME,
  ARTICLE_ATTACHMENT_TYPE_NAME,
} from '../constants'

const { RECORDS_PATH } = elementsUtils
const log = logger(module)

export const UNSORTED = 'unsorted'
export const GUIDE_PATH = [ZENDESK, RECORDS_PATH, GUIDE]
<<<<<<< HEAD
const FIRST_LEVEL_TYPES = [USER_SEGMENT_TYPE_NAME, PERMISSION_GROUP_TYPE_NAME]
=======
const FIRST_LEVEL_TYPES = [
  USER_SEGMENT_TYPE_NAME,
  PERMISSION_GROUP_TYPE_NAME,
  GUIDE_LOCALE,
] // TODO remove guide locale in SALTO-3010
>>>>>>> a46e5cfd
const BRAND_SECOND_LEVEL = [
  CATEGORY_TYPE_NAME,
  GUIDE_SETTINGS_TYPE_NAME,
  GUIDE_LANGUAGE_SETTINGS_TYPE_NAME,
  CATEGORY_ORDER_TYPE_NAME,
]
const PARENTS = [CATEGORY_TYPE_NAME, SECTION_TYPE_NAME, ARTICLE_TYPE_NAME]
const TRANSLATIONS = [
  CATEGORY_TRANSLATION_TYPE_NAME,
  SECTION_TRANSLATION_TYPE_NAME,
  ARTICLE_TRANSLATION_TYPE_NAME]

const ORDER_TYPES = [
  SECTION_ORDER_TYPE_NAME,
  ARTICLE_ORDER_TYPE_NAME,
]

const OTHER_TYPES = [
  ...TRANSLATIONS,
  ARTICLE_ATTACHMENT_TYPE_NAME,
]

const NO_VALUE_DEFAULT = 'unknown'

export const GUIDE_ELEMENT_DIRECTORY: Record<string, string> = {
  [ARTICLE_TRANSLATION_TYPE_NAME]: 'translations',
  [ARTICLE_TYPE_NAME]: 'articles',
  [CATEGORY_TYPE_NAME]: 'categories',
  [SECTION_TYPE_NAME]: 'sections',
  [SECTION_TRANSLATION_TYPE_NAME]: 'translations',
  [CATEGORY_TRANSLATION_TYPE_NAME]: 'translations',
  [GUIDE_SETTINGS_TYPE_NAME]: 'settings',
  [USER_SEGMENT_TYPE_NAME]: 'user_segments',
  [PERMISSION_GROUP_TYPE_NAME]: 'permission_groups',
  [GUIDE_LANGUAGE_SETTINGS_TYPE_NAME]: 'language_settings',
  [CATEGORY_ORDER_TYPE_NAME]: 'category_order',
  [SECTION_ORDER_TYPE_NAME]: 'section_order',
  [ARTICLE_ORDER_TYPE_NAME]: 'article_order',
  [ARTICLE_ATTACHMENT_TYPE_NAME]: 'article_attachment',
}

const getReferencedLocale = (localeRef: ReferenceExpression | string | undefined)
  : string | undefined => (isReferenceExpression(localeRef)
  ? localeRef.value.value?.id // TODO change id to locale in SALTO-3010
  : localeRef)

const getTranslationLocale = (instance?: InstanceElement): string =>
  getReferencedLocale(instance?.value.locale) ?? NO_VALUE_DEFAULT

const getNameFromTranslation = (instance?: InstanceElement): string => {
  if (instance === undefined) {
    return NO_VALUE_DEFAULT
  }
  const sourceLocale = getReferencedLocale(instance.value.source_locale) ?? NO_VALUE_DEFAULT
  const translation = instance.value.translations
    ?.filter(isReferenceExpression)
    .map((reference: ReferenceExpression) => reference.value)
    .find((tran: InstanceElement) => (getReferencedLocale(tran.value.locale) === sourceLocale))
  return translation?.value.title ?? NO_VALUE_DEFAULT
}

const getNameFromName = (instance?: InstanceElement): string => instance?.value.name ?? NO_VALUE_DEFAULT


const GUIDE_ELEMENT_NAME: Record<string, (instance?: InstanceElement) => string> = {
  [CATEGORY_ORDER_TYPE_NAME]: () => 'categories_order',
  [SECTION_ORDER_TYPE_NAME]: () => 'sections_order',
  [ARTICLE_ORDER_TYPE_NAME]: () => 'articles_order',
  [GUIDE_SETTINGS_TYPE_NAME]: () => 'brand_settings',
  [GUIDE_LANGUAGE_SETTINGS_TYPE_NAME]: (instance?: InstanceElement) => instance?.value.locale ?? NO_VALUE_DEFAULT,
  [ARTICLE_TRANSLATION_TYPE_NAME]: getTranslationLocale,
  [SECTION_TRANSLATION_TYPE_NAME]: getTranslationLocale,
  [CATEGORY_TRANSLATION_TYPE_NAME]: getTranslationLocale,
  [ARTICLE_TYPE_NAME]: getNameFromTranslation,
  [CATEGORY_TYPE_NAME]: getNameFromName,
  [SECTION_TYPE_NAME]: getNameFromName,
  [ARTICLE_ATTACHMENT_TYPE_NAME]: (instance?: InstanceElement) => instance?.value.filename ?? NO_VALUE_DEFAULT,
}


const getName = (instance: InstanceElement): string =>
  (GUIDE_ELEMENT_NAME[instance.elemID.typeName] === undefined
    ? pathNaclCase(instance.elemID.name)
    : pathNaclCase(GUIDE_ELEMENT_NAME[instance.elemID.typeName](instance)))

/**
 * calculates a path which is not related to a specific brand
 */
const pathForGlobalTypes = (instance: InstanceElement): readonly string[] | undefined =>
  [
    ...GUIDE_PATH,
    GUIDE_ELEMENT_DIRECTORY[instance.elemID.typeName],
    pathNaclCase(instance.elemID.name),
  ]


/**
 * calculates a path which is related to a specific brand and does not have a parent
 */
const pathForBrandSpecificRootElements = (
  instance: InstanceElement,
  brandName: string | undefined,
  needTypeDirectory: boolean
)
: readonly string[] => {
  if (brandName === undefined) {
    log.error('brandName was not found for instance %s.', instance.elemID.getFullName())
    return [
      ...GUIDE_PATH,
      UNSORTED,
      GUIDE_ELEMENT_DIRECTORY[instance.elemID.typeName],
      pathNaclCase(instance.elemID.name),
    ]
  }
  const newPath = [
    ...GUIDE_PATH,
    'brands',
    brandName,
  ]
  const name = getName(instance)

  if (needTypeDirectory) {
    newPath.push(GUIDE_ELEMENT_DIRECTORY[instance.elemID.typeName])
  }
  if (instance.elemID.typeName === CATEGORY_TYPE_NAME) { // each category has a folder of its own
    newPath.push(name)
  }
  newPath.push(name)
  return newPath
}

/**
 * calculates a path which is related to a specific brand and has a parent.
 */
const pathForOtherLevels = ({
  instance,
  needTypeDirectory,
  needOwnFolder,
  parent,
} :{
  instance: InstanceElement
  needTypeDirectory: boolean
  needOwnFolder: boolean
  parent: InstanceElement | undefined
}): readonly string[] | undefined => {
  const parentPath = parent?.path
  if (parent === undefined || parentPath === undefined) {
    return [
      ...GUIDE_PATH,
      UNSORTED,
      GUIDE_ELEMENT_DIRECTORY[instance.elemID.typeName],
      pathNaclCase(instance.elemID.name),
    ]
  }
  const name = getName(instance)
  const newPath = parentPath.slice(0, parentPath.length - 1)
  if (needTypeDirectory) {
    newPath.push(GUIDE_ELEMENT_DIRECTORY[instance.elemID.typeName])
  }
  if (needOwnFolder) {
    newPath.push(name)
  }
  newPath.push(name)
  return newPath
}

const getId = (instance: InstanceElement): number => instance.value.id


const getFullName = (instance: InstanceElement): string =>
  instance.elemID.getFullName()

/**
 * This filter arranges the paths for guide elements.
 */
const filterCreator: FilterCreator = () => ({
  onFetch: async (elements: Element[]): Promise<void> => {
    const guideInstances = elements
      .filter(isInstanceElement)
      .filter(inst => Object.keys(GUIDE_ELEMENT_DIRECTORY).includes(inst.elemID.typeName))
    const guideGrouped = _.groupBy(guideInstances, inst => inst.elemID.typeName)

    const parents = guideInstances
      .filter(instance => PARENTS.includes(instance.elemID.typeName))
      .filter(parent => getId(parent) !== undefined)
    const parentsById = _.keyBy(parents, getId)
    const nameByIdParents = _.mapValues(_.keyBy(parents, getFullName), getId)

    const brands = elements
      .filter(elem => elem.elemID.typeName === BRAND_TYPE_NAME)
      .filter(isInstanceElement)
      .filter(brand => brand.value.name !== undefined)
    const fullNameByNameBrand = _.mapValues(_.keyBy(brands, getFullName), 'value.name')

    // user_segments and permission_groups
    FIRST_LEVEL_TYPES
      .flatMap(type => guideGrouped[type])
      .filter(instance => instance !== undefined)
      .forEach(instance => {
        instance.path = pathForGlobalTypes(instance)
      })

    // category, settings, language_settings, category_order
    BRAND_SECOND_LEVEL
      .flatMap(type => guideGrouped[type])
      .filter(instance => instance !== undefined)
      .forEach(instance => {
        const brandElemId = instance.value.brand?.elemID.getFullName()
        const needTypeDirectory = [
          CATEGORY_TYPE_NAME,
          GUIDE_LANGUAGE_SETTINGS_TYPE_NAME,
        ].includes(instance.elemID.typeName)
        instance.path = pathForBrandSpecificRootElements(instance, fullNameByNameBrand[brandElemId], needTypeDirectory)
      })

    // sections under category
    const [categoryParent, sectionParent] = _.partition(
      guideGrouped[SECTION_TYPE_NAME] ?? [],
      inst => inst.value.direct_parent_type === CATEGORY_TYPE_NAME
    )
    categoryParent
      .forEach(instance => {
        const nameLookup = instance.value.direct_parent_id?.elemID.getFullName()
        const parent = nameLookup ? parentsById[nameByIdParents[nameLookup]] : undefined
        instance.path = pathForOtherLevels({
          instance,
          needTypeDirectory: true,
          needOwnFolder: true,
          parent,
        })
      })

    // sections under section
    sectionParent
      .forEach(instance => {
        const nameLookup = instance.value.direct_parent_id?.elemID.getFullName()
        const parent = nameLookup ? parentsById[nameByIdParents[nameLookup]] : undefined
        instance.path = pathForOtherLevels({
          instance,
          needTypeDirectory: false,
          needOwnFolder: true,
          parent,
        })
      })

    // articles
    const articles = guideGrouped[ARTICLE_TYPE_NAME] ?? []
    articles
      .forEach(instance => {
        const parentId = nameByIdParents[instance.value.section_id?.elemID.getFullName()]
        instance.path = pathForOtherLevels({
          instance,
          needTypeDirectory: true,
          needOwnFolder: true,
          parent: parentsById[parentId],
        })
      })

    // others (translations, article attachments)
    OTHER_TYPES
      .flatMap(type => guideGrouped[type])
      .filter(instance => instance !== undefined)
      .forEach(instance => {
        const parentId = getParent(instance).value.id
        instance.path = pathForOtherLevels({
          instance,
          needTypeDirectory: true,
          needOwnFolder: false,
          parent: parentsById[parentId],
        })
      })

    ORDER_TYPES
      .flatMap(type => guideGrouped[type])
      .filter(instance => instance !== undefined)
      .forEach(instance => {
        const parentId = getParent(instance).value.id
        instance.path = pathForOtherLevels({
          instance,
          needTypeDirectory: false,
          needOwnFolder: false,
          parent: parentsById[parentId],
        })
      })
  },
})

export default filterCreator<|MERGE_RESOLUTION|>--- conflicted
+++ resolved
@@ -48,15 +48,7 @@
 
 export const UNSORTED = 'unsorted'
 export const GUIDE_PATH = [ZENDESK, RECORDS_PATH, GUIDE]
-<<<<<<< HEAD
 const FIRST_LEVEL_TYPES = [USER_SEGMENT_TYPE_NAME, PERMISSION_GROUP_TYPE_NAME]
-=======
-const FIRST_LEVEL_TYPES = [
-  USER_SEGMENT_TYPE_NAME,
-  PERMISSION_GROUP_TYPE_NAME,
-  GUIDE_LOCALE,
-] // TODO remove guide locale in SALTO-3010
->>>>>>> a46e5cfd
 const BRAND_SECOND_LEVEL = [
   CATEGORY_TYPE_NAME,
   GUIDE_SETTINGS_TYPE_NAME,
