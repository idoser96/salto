
/*
*                      Copyright 2023 Salto Labs Ltd.
*
* Licensed under the Apache License, Version 2.0 (the "License");
* you may not use this file except in compliance with
* the License.  You may obtain a copy of the License at
*
*     http://www.apache.org/licenses/LICENSE-2.0
*
* Unless required by applicable law or agreed to in writing, software
* distributed under the License is distributed on an "AS IS" BASIS,
* WITHOUT WARRANTIES OR CONDITIONS OF ANY KIND, either express or implied.
* See the License for the specific language governing permissions and
* limitations under the License.
*/
import { elements as elementsUtils, filterUtils } from '@salto-io/adapter-components'
import {
  CORE_ANNOTATIONS,
  ElemID,
  InstanceElement,
  ObjectType,
  ReferenceExpression,
  toChange,
  Value,
} from '@salto-io/adapter-api'
import filterCreator, {
  customObjectFieldOptionType,
} from '../../../src/filters/custom_field_options/custom_object_field_options'
import { createFilterCreatorParams } from '../../utils'
import {
  CUSTOM_FIELD_OPTIONS_FIELD_NAME,
  CUSTOM_OBJECT_FIELD_OPTIONS_TYPE_NAME,
  CUSTOM_OBJECT_FIELD_TYPE_NAME,
  ZENDESK,
} from '../../../src/constants'

const { RECORDS_PATH } = elementsUtils
<<<<<<< HEAD
type FilterType = filterUtils.FilterWith<'onFetch' | 'preDeploy' | 'deploy' | 'onDeploy'>
=======
type FilterType = filterUtils.FilterWith<'onFetch'>
>>>>>>> 49a455d3

const createOptionsValue = (id: number): Value => ({
  id,
  name: id.toString(),
  raw_name: id.toString().repeat(2),
  value: id.toString().repeat(3),
})

const createOptionInstance = ({ id, value }: {id: number; value: string}): InstanceElement => new InstanceElement(
  `customObjectField__${value.toString()}`,
  customObjectFieldOptionType,
  createOptionsValue(id),
  [ZENDESK, RECORDS_PATH, CUSTOM_OBJECT_FIELD_OPTIONS_TYPE_NAME, `customObjectField__${value.toString()}`],
)

describe('customObjectFieldOptionsFilter', () => {
  const customObjectFieldOptionsFilter = filterCreator(createFilterCreatorParams({})) as FilterType
  it('should create option instances from custom object field', async () => {
    const customObjectField = new InstanceElement(
      'customObjectField',
      new ObjectType({ elemID: new ElemID(ZENDESK, CUSTOM_OBJECT_FIELD_TYPE_NAME) }),
      {
        [CUSTOM_FIELD_OPTIONS_FIELD_NAME]: [
          createOptionsValue(1),
          createOptionsValue(2),
          createOptionsValue(3),
        ],
      }
    )
    const invalidCustomObjectField = customObjectField.clone()
    invalidCustomObjectField.value[CUSTOM_FIELD_OPTIONS_FIELD_NAME][2].id = 'invalid'

    const elements = [customObjectField, invalidCustomObjectField]
    await customObjectFieldOptionsFilter.onFetch(elements)
    expect(elements).toHaveLength(5)
    expect(elements[0]).toMatchObject(customObjectField)
    expect(elements[1]).toMatchObject(invalidCustomObjectField)
    expect(elements[2]).toMatchObject(createOptionInstance(createOptionsValue(1)))
    expect(elements[3]).toMatchObject(createOptionInstance(createOptionsValue(2)))
    expect(elements[4]).toMatchObject(createOptionInstance(createOptionsValue(3)))
    expect(elements[2].annotations[CORE_ANNOTATIONS.PARENT][0]).toMatchObject(
      new ReferenceExpression(customObjectField.elemID, customObjectField)
    )
  })
  it('should put raw_name in name on preDeploy', async () => {
    const customObjectFieldOption = createOptionInstance({ id: 1, value: 'value' })
    customObjectFieldOption.value.raw_name = 'test'
    await customObjectFieldOptionsFilter.preDeploy([toChange({ after: customObjectFieldOption })])
    expect(customObjectFieldOption.value.name).toEqual(customObjectFieldOption.value.raw_name)
  })
  it('should delete name on onDeploy', async () => {
    const customObjectFieldOption = createOptionInstance({ id: 1, value: 'value' })
    customObjectFieldOption.value.name = 'test'
    await customObjectFieldOptionsFilter.onDeploy([toChange({ after: customObjectFieldOption })])
    expect(customObjectFieldOption.value.name).toBeUndefined()
  })
})<|MERGE_RESOLUTION|>--- conflicted
+++ resolved
@@ -15,15 +15,7 @@
 * limitations under the License.
 */
 import { elements as elementsUtils, filterUtils } from '@salto-io/adapter-components'
-import {
-  CORE_ANNOTATIONS,
-  ElemID,
-  InstanceElement,
-  ObjectType,
-  ReferenceExpression,
-  toChange,
-  Value,
-} from '@salto-io/adapter-api'
+import { CORE_ANNOTATIONS, ElemID, InstanceElement, ObjectType, ReferenceExpression, Value } from '@salto-io/adapter-api'
 import filterCreator, {
   customObjectFieldOptionType,
 } from '../../../src/filters/custom_field_options/custom_object_field_options'
@@ -36,11 +28,7 @@
 } from '../../../src/constants'
 
 const { RECORDS_PATH } = elementsUtils
-<<<<<<< HEAD
 type FilterType = filterUtils.FilterWith<'onFetch' | 'preDeploy' | 'deploy' | 'onDeploy'>
-=======
-type FilterType = filterUtils.FilterWith<'onFetch'>
->>>>>>> 49a455d3
 
 const createOptionsValue = (id: number): Value => ({
   id,
