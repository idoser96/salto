--- conflicted
+++ resolved
@@ -43,11 +43,7 @@
   getUsers: () => [USER, DEFAULT_USER],
 }))
 
-<<<<<<< HEAD
 type FilterType = filterUtils.FilterWith<'onFetch' | 'preDeploy' | 'deploy' | 'onDeploy'>
-=======
-type FilterType = filterUtils.FilterWith<'onFetch'>
->>>>>>> 49a455d3
 const customObjectFieldsFilter = filterCreator(createFilterCreatorParams({})) as FilterType
 
 const missingRef = (type: string, id: string): ReferenceExpression => {
