/*
*                      Copyright 2022 Salto Labs Ltd.
*
* Licensed under the Apache License, Version 2.0 (the "License");
* you may not use this file except in compliance with
* the License.  You may obtain a copy of the License at
*
*     http://www.apache.org/licenses/LICENSE-2.0
*
* Unless required by applicable law or agreed to in writing, software
* distributed under the License is distributed on an "AS IS" BASIS,
* WITHOUT WARRANTIES OR CONDITIONS OF ANY KIND, either express or implied.
* See the License for the specific language governing permissions and
* limitations under the License.
*/
import { Element, isInstanceElement } from '@salto-io/adapter-api'
import { filterUtils } from '@salto-io/adapter-components'
import { MockInterface } from '@salto-io/test-utils'
import { DEFAULT_CONFIG, FETCH_CONFIG } from '../../src/config'
import ZendeskClient from '../../src/client/client'
import filterCreator from '../../src/filters/help_center_locale'
import { createFilterCreatorParams } from '../utils'
<<<<<<< HEAD
=======
import { paginate } from '../../src/client/pagination'
>>>>>>> fcaebc55


describe('help center locale filter', () => {
  let mockClient: MockInterface<ZendeskClient>
  type FilterType = filterUtils.FilterWith<'onFetch'>
  let filter: FilterType
  const mockGetSinglePage = jest.fn()

  beforeEach(async () => {
    jest.clearAllMocks()
    mockClient = {
      getSinglePage: mockGetSinglePage,
    } as unknown as MockInterface<ZendeskClient>
    filter = filterCreator(createFilterCreatorParams({
      client: mockClient as unknown as ZendeskClient,
      config: {
        ...DEFAULT_CONFIG,
        [FETCH_CONFIG]: {
          ...DEFAULT_CONFIG[FETCH_CONFIG],
          enableGuide: true,
        },
      },
    })) as FilterType
  })

  describe('onFetch', () => {
    it('should add locales instances and type', async () => {
      const elements: Element[] = []
      mockGetSinglePage.mockResolvedValue({
        data: {
          locales: ['en-us', 'es'],
          default_locale: 'en-us',
        },
      })
      await filter.onFetch(elements)
      expect(elements.map(e => e.elemID.getFullName()).sort())
        .toEqual([
          'zendesk.help_center_locale',
          'zendesk.help_center_locale.instance.en_us@b',
          'zendesk.help_center_locale.instance.es',
        ])
      const locales = elements.filter(isInstanceElement)
      const enLocale = locales.find(locale => locale.value.id === 'en-us')
      expect(enLocale).toBeDefined()
      expect(enLocale?.value).toEqual({ id: 'en-us', default: true })
      const esLocale = locales.find(locale => locale.value.id === 'es')
      expect(esLocale).toBeDefined()
      expect(esLocale?.value).toEqual({ id: 'es', default: false })
    })
    it('should not add locales instances and type if enableGuide is false', async () => {
      const elements: Element[] = []
      mockGetSinglePage.mockResolvedValue({
        data: {
          locales: ['en-us', 'es'],
          default_locale: 'en-us',
        },
      })
      const filterWithNoGuide = filterCreator(createFilterCreatorParams({})) as FilterType
      await filterWithNoGuide.onFetch(elements)
      expect(elements.map(e => e.elemID.getFullName()).sort()).toEqual([])
    })
    it('should not add locales if the response is invalid', async () => {
      const elements: Element[] = []
      mockGetSinglePage.mockResolvedValue({
        data: {
          invalid: ['en-us', 'es'],
        },
      })
      await filter.onFetch(elements)
      expect(elements.map(e => e.elemID.getFullName()).sort()).toEqual([])
    })
  })
})<|MERGE_RESOLUTION|>--- conflicted
+++ resolved
@@ -20,11 +20,7 @@
 import ZendeskClient from '../../src/client/client'
 import filterCreator from '../../src/filters/help_center_locale'
 import { createFilterCreatorParams } from '../utils'
-<<<<<<< HEAD
-=======
 import { paginate } from '../../src/client/pagination'
->>>>>>> fcaebc55
-
 
 describe('help center locale filter', () => {
   let mockClient: MockInterface<ZendeskClient>
