/*
*                      Copyright 2022 Salto Labs Ltd.
*
* Licensed under the Apache License, Version 2.0 (the "License");
* you may not use this file except in compliance with
* the License.  You may obtain a copy of the License at
*
*     http://www.apache.org/licenses/LICENSE-2.0
*
* Unless required by applicable law or agreed to in writing, software
* distributed under the License is distributed on an "AS IS" BASIS,
* WITHOUT WARRANTIES OR CONDITIONS OF ANY KIND, either express or implied.
* See the License for the specific language governing permissions and
* limitations under the License.
*/
import _ from 'lodash'
import axios, { AxiosRequestConfig } from 'axios'
import MockAdapter from 'axios-mock-adapter'
import { InstanceElement, isInstanceElement, ReferenceExpression,
  AdapterOperations, toChange, ObjectType, ElemID, BuiltinTypes, CORE_ANNOTATIONS, isRemovalChange, getChangeData } from '@salto-io/adapter-api'
import { buildElementsSourceFromElements } from '@salto-io/adapter-utils'
import { elements as elementsUtils } from '@salto-io/adapter-components'
import defaultBrandMockReplies from './mock_replies/myBrand_mock_replies.json'
import brandWithGuideMockReplies from './mock_replies/brandWithGuide_mock_replies.json'
import { adapter } from '../src/adapter_creator'
import { usernamePasswordCredentialsType } from '../src/auth'
import { configType, FETCH_CONFIG, API_DEFINITIONS_CONFIG } from '../src/config'
import { USER_SEGMENT_TYPE_NAME, ZENDESK } from '../src/constants'
import { createEveryoneUserSegmentInstance } from '../src/filters/everyone_user_segment'

type MockReply = {
  url: string
  params: Record<string, string>
  response: unknown
}

const mockDeployChange = jest.fn()
jest.mock('@salto-io/adapter-components', () => {
  const actual = jest.requireActual('@salto-io/adapter-components')
  return {
    ...actual,
    deployment: {
      ...actual.deployment,
      deployChange: jest.fn((...args) => mockDeployChange(...args)),
    },
  }
})

// eslint-disable-next-line @typescript-eslint/no-explicit-any
const callbackResponseFunc = (config: AxiosRequestConfig): any => {
  const { baseURL, url, params } = config
  const requestParams = !_.isEmpty(params) ? { params } : undefined
  if (baseURL?.toLowerCase() === 'https://mybrand.zendesk.com') {
    return [
      200,
      (defaultBrandMockReplies as MockReply[])
        .find(reply => reply.url === url && reply.params === requestParams)?.response || [],
    ]
  }
  if (baseURL?.toLowerCase() === 'https://brandwithguide.zendesk.com') {
    return [
      200,
      (brandWithGuideMockReplies as MockReply[]).find(reply => reply.url === url, [])?.response
        || [],
    ]
  }
  return [404]
}

describe('adapter', () => {
  let mockAxiosAdapter: MockAdapter
  const userSegmentType = new ObjectType({
    elemID: new ElemID(ZENDESK, USER_SEGMENT_TYPE_NAME),
  })
  const everyoneUserSegmentInstance = createEveryoneUserSegmentInstance(userSegmentType)

  beforeEach(async () => {
    mockAxiosAdapter = new MockAdapter(axios, { delayResponse: 1, onNoMatch: 'throwException' })
    mockAxiosAdapter.onGet('/api/v2/account/settings').replyOnce(200, { settings: {} })
  })

  afterEach(() => {
    mockAxiosAdapter.restore()
  })

  describe('fetch', () => {
    describe('full fetch', () => {
      it('should generate the right elements on fetch', async () => {
        mockAxiosAdapter.onGet().reply(callbackResponseFunc)
        const { elements } = await adapter.operations({
          credentials: new InstanceElement(
            'config',
            usernamePasswordCredentialsType,
            { username: 'user123', password: 'token456', subdomain: 'myBrand' },
          ),
          config: new InstanceElement(
            'config',
            configType,
            {
              [FETCH_CONFIG]: {
                include: [{
                  type: '.*',
                }],
                exclude: [],
                enableGuide: true,
              },
            }
          ),
          elementsSource: buildElementsSourceFromElements([]),
        }).fetch({ progressReporter: { reportProgress: () => null } })
        expect(elements.map(e => e.elemID.getFullName()).sort()).toEqual([
          'zendesk.account_setting',
          'zendesk.account_setting.instance',
          'zendesk.account_setting__active_features',
          'zendesk.account_setting__agents',
          'zendesk.account_setting__api',
          'zendesk.account_setting__apps',
          'zendesk.account_setting__billing',
          'zendesk.account_setting__branding',
          'zendesk.account_setting__brands',
          'zendesk.account_setting__cdn',
          'zendesk.account_setting__cdn__hosts',
          'zendesk.account_setting__chat',
          'zendesk.account_setting__cross_sell',
          'zendesk.account_setting__gooddata_advanced_analytics',
          'zendesk.account_setting__google_apps',
          'zendesk.account_setting__groups',
          'zendesk.account_setting__knowledge',
          'zendesk.account_setting__limits',
          'zendesk.account_setting__localization',
          'zendesk.account_setting__lotus',
          'zendesk.account_setting__metrics',
          'zendesk.account_setting__onboarding',
          'zendesk.account_setting__routing',
          'zendesk.account_setting__rule',
          'zendesk.account_setting__screencast',
          'zendesk.account_setting__statistics',
          'zendesk.account_setting__ticket_form',
          'zendesk.account_setting__ticket_sharing_partners',
          'zendesk.account_setting__tickets',
          'zendesk.account_setting__twitter',
          'zendesk.account_setting__user',
          'zendesk.account_setting__voice',
          'zendesk.account_settings',
          'zendesk.app_installation',
          'zendesk.app_installation.instance.Salesforce_10',
          'zendesk.app_installation.instance.Slack_156097',
          'zendesk.app_installation__plan_information',
          'zendesk.app_installation__settings',
          'zendesk.app_installation__settings_objects',
          'zendesk.app_installations',
          'zendesk.app_owned',
          'zendesk.app_owned.instance.xr_app',
          'zendesk.app_owned__parameters',
          'zendesk.apps_owned',
          'zendesk.article',
          'zendesk.article.instance.How_can_agents_leverage_knowledge_to_help_customers__Apex_Development_myBrand@sssssssauuu',
          'zendesk.article.instance.Title_Yo___greatSection_greatCategory_brandWithGuide@ssauuu',
          'zendesk.article__attachments',
          'zendesk.article_attachment',
          'zendesk.article_order',
          'zendesk.article_order.instance.Announcements_General_myBrand__',
          'zendesk.article_order.instance.Apex_Development_myBrand__',
          'zendesk.article_order.instance.Billing_and_Subscriptions_General_myBrand_ssuu__@uuuumuu',
          'zendesk.article_order.instance.FAQ_General_myBrand__',
          'zendesk.article_order.instance.Internal_KB_General_myBrand_suu__@uuumuu',
          'zendesk.article_order.instance.greatSection_greatCategory_brandWithGuide__',
          'zendesk.article_translation',
<<<<<<< HEAD
          'zendesk.article_translation.instance.brandWithGuide_greatCategory_greatSection_Title_Yo___uuussa__brandWithGuide_en_us_ub@uuuuuumuuuum',
          'zendesk.article_translation.instance.myBrand_Development_Apex_How_can_agents_leverage_knowledge_to_help_customers__uuusssssssa__myBrand_en_us_ub@uuuuuuuuuuumuuuum',
=======
          'zendesk.article_translation.instance.How_can_agents_leverage_knowledge_to_help_customers__Apex_Development_myBrand_sssssssauuu__en_us_b@uuuuuuuuuuumuuum',
          'zendesk.article_translation.instance.Title_Yo___greatSection_greatCategory_brandWithGuide_ssauuu__en_us_b@uuuuuumuuum',
>>>>>>> a46e5cfd
          'zendesk.article_translation__translations',
          'zendesk.articles',
          'zendesk.automation',
          'zendesk.automation.instance.Close_ticket_4_days_after_status_is_set_to_solved@s',
          'zendesk.automation.instance.Close_ticket_5_days_after_status_is_set_to_solved@s',
          'zendesk.automation.instance.Pending_notification_24_hours@s',
          'zendesk.automation.instance.Pending_notification_5_days@s',
          'zendesk.automation.instance.Tag_tickets_from_Social@s',
          'zendesk.automation__actions',
          'zendesk.automation__conditions',
          'zendesk.automation__conditions__all',
          'zendesk.automation__conditions__any',
          'zendesk.automation_order',
          'zendesk.automation_order.instance',
          'zendesk.automations',
          'zendesk.brand',
          'zendesk.brand.instance.brandWithGuide',
          'zendesk.brand.instance.brandWithoutGuide',
          'zendesk.brand.instance.myBrand',
          'zendesk.brand_logo',
          'zendesk.brands',
          'zendesk.business_hours_schedule',
          'zendesk.business_hours_schedule.instance.New_schedule@s',
          'zendesk.business_hours_schedule.instance.Schedule_2@s',
          'zendesk.business_hours_schedule.instance.Schedule_3@s',
          'zendesk.business_hours_schedule__intervals',
          'zendesk.business_hours_schedule_holiday',
          'zendesk.business_hours_schedule_holiday.instance.New_schedule_s__Holiday1@umuu',
          'zendesk.business_hours_schedule_holiday.instance.Schedule_3_s__Holi2@umuu',
          'zendesk.business_hours_schedule_holiday__holidays',
          'zendesk.business_hours_schedules',
          'zendesk.categories',
          'zendesk.category',
          'zendesk.category.instance.Development_myBrand',
          'zendesk.category.instance.General_myBrand',
          'zendesk.category.instance.greatCategory_brandWithGuide',
          'zendesk.category_order',
          'zendesk.category_order.instance.brandWithGuide__',
          'zendesk.category_order.instance.myBrand__',
          'zendesk.category_translation',
<<<<<<< HEAD
          'zendesk.category_translation.instance.myBrand_Development__myBrand_en_us_ub@uuuuum',
          'zendesk.category_translation.instance.myBrand_General__myBrand_en_us_ub@uuuuum',
=======
          'zendesk.category_translation.instance.Development_myBrand__en_us_b@uuuum',
          'zendesk.category_translation.instance.General_myBrand__en_us_b@uuuum',
>>>>>>> a46e5cfd
          'zendesk.category_translation__translations',
          'zendesk.channel',
          'zendesk.channel.instance.Answer_Bot_for_Web_Widget@s',
          'zendesk.channel.instance.Automation',
          'zendesk.channel.instance.CTI_phone_call__incoming_@sssjk',
          'zendesk.channel.instance.CTI_phone_call__outgoing_@sssjk',
          'zendesk.channel.instance.CTI_voicemail@s',
          'zendesk.channel.instance.Channel_Integrations@s',
          'zendesk.channel.instance.Chat',
          'zendesk.channel.instance.Closed_ticket@s',
          'zendesk.channel.instance.Email',
          'zendesk.channel.instance.Facebook_Messenger@s',
          'zendesk.channel.instance.Facebook_Post@s',
          'zendesk.channel.instance.Facebook_Private_Message@s',
          'zendesk.channel.instance.Forum_topic@s',
          'zendesk.channel.instance.Get_Satisfaction@s',
          'zendesk.channel.instance.Help_Center_post@s',
          'zendesk.channel.instance.Instagram_Direct@s',
          'zendesk.channel.instance.LINE',
          'zendesk.channel.instance.Mobile',
          'zendesk.channel.instance.Mobile_SDK@s',
          'zendesk.channel.instance.Phone_call__incoming_@ssjk',
          'zendesk.channel.instance.Phone_call__outgoing_@ssjk',
          'zendesk.channel.instance.Satisfaction_Prediction@s',
          'zendesk.channel.instance.Text',
          'zendesk.channel.instance.Ticket_sharing@s',
          'zendesk.channel.instance.Twitter',
          'zendesk.channel.instance.Twitter_DM@s',
          'zendesk.channel.instance.Twitter_Direct_Message@s',
          'zendesk.channel.instance.Twitter_Like@s',
          'zendesk.channel.instance.Voicemail',
          'zendesk.channel.instance.WeChat',
          'zendesk.channel.instance.Web_Widget@s',
          'zendesk.channel.instance.Web_form@s',
          'zendesk.channel.instance.Web_service__API_@ssjk',
          'zendesk.channel.instance.WhatsApp',
          'zendesk.custom_role',
          'zendesk.custom_role.instance.Advisor',
          'zendesk.custom_role.instance.Billing_admin@s',
          'zendesk.custom_role.instance.Contributor',
          'zendesk.custom_role.instance.Light_agent@s',
          'zendesk.custom_role.instance.Staff',
          'zendesk.custom_role.instance.Team_lead@s',
          'zendesk.custom_role__configuration',
          'zendesk.custom_roles',
          'zendesk.custom_status',
          'zendesk.custom_status.instance.new___zd_status_new__@u_00123_00123vu_00125_00125',
          'zendesk.custom_status.instance.open___zd_status_open__@u_00123_00123vu_00125_00125',
          'zendesk.custom_status.instance.open_test_n1',
          'zendesk.custom_status.instance.open_test_n1@ub',
          'zendesk.custom_statuses',
          'zendesk.dynamic_content_item',
          'zendesk.dynamic_content_item.instance.Dynamic_content_item_title_543@s',
          'zendesk.dynamic_content_item.instance.dynamic_content_item_544@s',
          'zendesk.dynamic_content_item__variants',
          'zendesk.dynamic_content_item__variants.instance.Dynamic_content_item_title_543_s__en_US_b@uuuumuuum',
          'zendesk.dynamic_content_item__variants.instance.dynamic_content_item_544_s__en_US_b@uuumuuum',
          'zendesk.dynamic_content_item__variants.instance.dynamic_content_item_544_s__es@uuumuu',
          'zendesk.dynamic_content_item__variants.instance.dynamic_content_item_544_s__he@uuumuu',
          'zendesk.group',
          'zendesk.group.instance.Support',
          'zendesk.group.instance.Support2',
          'zendesk.group.instance.Support4',
          'zendesk.group.instance.Support5',
          'zendesk.groups',
          'zendesk.guide_language_settings',
          'zendesk.guide_language_settings.instance.brandWithGuide_ar',
          'zendesk.guide_language_settings.instance.brandWithGuide_en_us@ub',
          'zendesk.guide_language_settings.instance.brandWithGuide_he',
          'zendesk.guide_language_settings.instance.myBrand_ar',
          'zendesk.guide_language_settings.instance.myBrand_en_us@ub',
          'zendesk.guide_language_settings.instance.myBrand_he',
          'zendesk.guide_settings',
          'zendesk.guide_settings.instance.brandWithGuide',
          'zendesk.guide_settings.instance.myBrand',
          'zendesk.guide_settings__help_center',
          'zendesk.guide_settings__help_center__feature_restrictions',
          'zendesk.guide_settings__help_center__settings',
          'zendesk.guide_settings__help_center__settings__preferences',
          'zendesk.guide_settings__help_center__text_filter',
          'zendesk.locale',
          'zendesk.locale.instance.en_US@b',
          'zendesk.locale.instance.es',
          'zendesk.locale.instance.he',
          'zendesk.locales',
          'zendesk.macro',
          'zendesk.macro.instance.Close_and_redirect_to_topics@s',
          'zendesk.macro.instance.Close_and_redirect_to_topics_2@s',
          'zendesk.macro.instance.Customer_not_responding@s',
          'zendesk.macro.instance.Customer_not_responding__copy__with_rich_text@sssjksss',
          'zendesk.macro.instance.Downgrade_and_inform@s',
          'zendesk.macro.instance.MacroCategory__NewCategory@f',
          'zendesk.macro.instance.Take_it_@sl',
          'zendesk.macro.instance.Test',
          'zendesk.macro__actions',
          'zendesk.macro__restriction',
          'zendesk.macro_action',
          'zendesk.macro_attachment',
          'zendesk.macro_attachment.instance.Customer_not_responding__test_txt@ssuuv',
          'zendesk.macro_categories',
          'zendesk.macro_categories.instance',
          'zendesk.macro_category',
          'zendesk.macro_definition',
          'zendesk.macros',
          'zendesk.macros_actions',
          'zendesk.macros_definitions',
          'zendesk.monitored_twitter_handle',
          'zendesk.monitored_twitter_handles',
          'zendesk.oauth_client',
          'zendesk.oauth_client.instance.c123',
          'zendesk.oauth_client.instance.c124_modified',
          'zendesk.oauth_client.instance.myBrand_test',
          'zendesk.oauth_client.instance.myBrand_test_oauth',
          'zendesk.oauth_client.instance.myBrand_zendesk_client',
          'zendesk.oauth_clients',
          'zendesk.oauth_global_client',
          'zendesk.oauth_global_client.instance.myBrand',
          'zendesk.oauth_global_client.instance.myBrand_staging@s',
          'zendesk.oauth_global_clients',
          'zendesk.organization',
          'zendesk.organization.instance.myBrand',
          'zendesk.organization.instance.test_org_123@s',
          'zendesk.organization.instance.test_org_124@s',
          'zendesk.organization__organization_fields',
          'zendesk.organization_field',
          'zendesk.organization_field.instance.dropdown_26',
          'zendesk.organization_field.instance.org_field301',
          'zendesk.organization_field.instance.org_field302',
          'zendesk.organization_field.instance.org_field305',
          'zendesk.organization_field.instance.org_field306',
          'zendesk.organization_field.instance.org_field307',
          'zendesk.organization_field.instance.org_field_n403',
          'zendesk.organization_field.instance.org_field_n404',
          'zendesk.organization_field__custom_field_options',
          'zendesk.organization_field__custom_field_options.instance.dropdown_26__123',
          'zendesk.organization_field__custom_field_options.instance.dropdown_26__v1',
          'zendesk.organization_field__custom_field_options.instance.dropdown_26__v2',
          'zendesk.organization_field__custom_field_options.instance.dropdown_26__v3',
          'zendesk.organization_field_order',
          'zendesk.organization_field_order.instance',
          'zendesk.organization_fields',
          'zendesk.organizations',
          'zendesk.permission_group',
          'zendesk.permission_group.instance.Admins',
          'zendesk.permission_groups',
          'zendesk.resource_collection',
          'zendesk.resource_collection.instance.unnamed_0_0',
          'zendesk.resource_collection__resources',
          'zendesk.resource_collections',
          'zendesk.routing_attribute',
          'zendesk.routing_attribute.instance.Language',
          'zendesk.routing_attribute.instance.Location',
          'zendesk.routing_attribute_definition',
          'zendesk.routing_attribute_definitions',
          'zendesk.routing_attribute_value',
          'zendesk.routing_attribute_value.instance.Language__Italian',
          'zendesk.routing_attribute_value.instance.Language__Spanish',
          'zendesk.routing_attribute_value.instance.Location__San_Francisco@uus',
          'zendesk.routing_attribute_value.instance.Location__Tel_Aviv@uus',
          'zendesk.routing_attribute_value__attribute_values',
          'zendesk.routing_attribute_value__conditions',
          'zendesk.routing_attribute_value__conditions__all',
          'zendesk.routing_attributes',
          'zendesk.section',
          'zendesk.section.instance.Announcements_General_myBrand',
          'zendesk.section.instance.Apex_Development_myBrand',
          'zendesk.section.instance.Billing_and_Subscriptions_General_myBrand@ssuu',
          'zendesk.section.instance.FAQ_General_myBrand',
          'zendesk.section.instance.Internal_KB_General_myBrand@suu',
          'zendesk.section.instance.greatSection_greatCategory_brandWithGuide',
          'zendesk.section_order',
          'zendesk.section_order.instance.Announcements_General_myBrand__',
          'zendesk.section_order.instance.Apex_Development_myBrand__',
          'zendesk.section_order.instance.Billing_and_Subscriptions_General_myBrand_ssuu__@uuuumuu',
          'zendesk.section_order.instance.Development_myBrand__',
          'zendesk.section_order.instance.FAQ_General_myBrand__',
          'zendesk.section_order.instance.General_myBrand__',
          'zendesk.section_order.instance.Internal_KB_General_myBrand_suu__@uuumuu',
          'zendesk.section_order.instance.greatCategory_brandWithGuide__',
          'zendesk.section_order.instance.greatSection_greatCategory_brandWithGuide__',
          'zendesk.section_translation',
<<<<<<< HEAD
          'zendesk.section_translation.instance.myBrand_Development_Apex__myBrand_en_us_ub@uuuuuum',
          'zendesk.section_translation.instance.myBrand_General_Announcements__myBrand_en_us_ub@uuuuuum',
          'zendesk.section_translation.instance.myBrand_General_Billing_and_Subscriptions_uuss__myBrand_en_us_ub@uuuumuuuum',
          'zendesk.section_translation.instance.myBrand_General_FAQ__myBrand_en_us_ub@uuuuuum',
          'zendesk.section_translation.instance.myBrand_General_Internal_KB_uus__myBrand_en_us_ub@uuumuuuum',
=======
          'zendesk.section_translation.instance.Announcements_General_myBrand__en_us_b@uuuuum',
          'zendesk.section_translation.instance.Apex_Development_myBrand__en_us_b@uuuuum',
          'zendesk.section_translation.instance.Billing_and_Subscriptions_General_myBrand_ssuu__en_us_b@uuuumuuum',
          'zendesk.section_translation.instance.FAQ_General_myBrand__en_us_b@uuuuum',
          'zendesk.section_translation.instance.Internal_KB_General_myBrand_suu__en_us_b@uuumuuum',
>>>>>>> a46e5cfd
          'zendesk.section_translation__translations',
          'zendesk.sections',
          'zendesk.sharing_agreement',
          'zendesk.sharing_agreements',
          'zendesk.sla_policies',
          'zendesk.sla_policies_definitions',
          'zendesk.sla_policies_definitions__value',
          'zendesk.sla_policy',
          'zendesk.sla_policy.instance.SLA_501@s',
          'zendesk.sla_policy.instance.SLA_502@s',
          'zendesk.sla_policy__filter',
          'zendesk.sla_policy__filter__all',
          'zendesk.sla_policy__policy_metrics',
          'zendesk.sla_policy_definition',
          'zendesk.sla_policy_order',
          'zendesk.sla_policy_order.instance',
          'zendesk.support_address',
          'zendesk.support_address.instance.myBrand',
          'zendesk.support_addresses',
          'zendesk.tag',
          'zendesk.tag.instance.Social',
          'zendesk.tag.instance.checked32',
          'zendesk.target',
          'zendesk.target.instance.Slack_integration_Endpoint_url_target_v2@ssuuu',
          'zendesk.targets',
          'zendesk.ticket_field',
          'zendesk.ticket_field.instance.Assignee_assignee',
          'zendesk.ticket_field.instance.Customer_Tier_multiselect@su',
          'zendesk.ticket_field.instance.Description_description',
          'zendesk.ticket_field.instance.Group_group',
          'zendesk.ticket_field.instance.Priority_priority',
          'zendesk.ticket_field.instance.Product_components_multiselect@su',
          'zendesk.ticket_field.instance.Status_status',
          'zendesk.ticket_field.instance.Subject_subject',
          'zendesk.ticket_field.instance.Type_tickettype',
          'zendesk.ticket_field.instance.agent_dropdown_643_for_agent_multiselect@ssssu',
          'zendesk.ticket_field.instance.agent_field_431_text@ssu',
          'zendesk.ticket_field.instance.credit_card_1_partialcreditcard@ssu',
          'zendesk.ticket_field.instance.zip_code_with_validation_regexp@sssu',
          'zendesk.ticket_field__custom_field_options',
          'zendesk.ticket_field__custom_field_options.instance.Customer_Tier_multiselect_su__enterprise@uumuu',
          'zendesk.ticket_field__custom_field_options.instance.Customer_Tier_multiselect_su__free@uumuu',
          'zendesk.ticket_field__custom_field_options.instance.Customer_Tier_multiselect_su__paying@uumuu',
          'zendesk.ticket_field__custom_field_options.instance.Product_components_multiselect_su__component_a@uumuuu',
          'zendesk.ticket_field__custom_field_options.instance.Product_components_multiselect_su__component_b@uumuuu',
          'zendesk.ticket_field__custom_field_options.instance.agent_dropdown_643_for_agent_multiselect_ssssu__v1@uuuuumuu',
          'zendesk.ticket_field__custom_field_options.instance.agent_dropdown_643_for_agent_multiselect_ssssu__v2_modified@uuuuumuuu',
          'zendesk.ticket_field__system_field_options',
          'zendesk.ticket_fields',
          'zendesk.ticket_form',
          'zendesk.ticket_form.instance.Amazing_ticket_form@s',
          'zendesk.ticket_form.instance.Default_Ticket_Form@s',
          'zendesk.ticket_form.instance.Demo_ticket_form@s',
          'zendesk.ticket_form.instance.Form_11@s',
          'zendesk.ticket_form.instance.Form_12@s',
          'zendesk.ticket_form.instance.Form_13@s',
          'zendesk.ticket_form.instance.Form_6436@s',
          'zendesk.ticket_form_order',
          'zendesk.ticket_form_order.instance',
          'zendesk.ticket_forms',
          'zendesk.trigger',
          'zendesk.trigger.instance.Auto_assign_to_first_email_responding_agent@bsssss',
          'zendesk.trigger.instance.Notify_all_agents_of_received_request@s',
          'zendesk.trigger.instance.Notify_assignee_of_assignment@s',
          'zendesk.trigger.instance.Notify_assignee_of_comment_update@s',
          'zendesk.trigger.instance.Notify_assignee_of_reopened_ticket@s',
          'zendesk.trigger.instance.Notify_group_of_assignment@s',
          'zendesk.trigger.instance.Notify_requester_and_CCs_of_comment_update@s',
          'zendesk.trigger.instance.Notify_requester_and_CCs_of_received_request@s',
          'zendesk.trigger.instance.Notify_requester_of_new_proactive_ticket@s',
          'zendesk.trigger.instance.Slack_Ticket_Trigger@s',
          'zendesk.trigger__actions',
          'zendesk.trigger__conditions',
          'zendesk.trigger__conditions__all',
          'zendesk.trigger__conditions__any',
          'zendesk.trigger_categories',
          'zendesk.trigger_categories__links',
          'zendesk.trigger_categories__meta',
          'zendesk.trigger_category',
          'zendesk.trigger_category.instance.Custom_Events@s',
          'zendesk.trigger_category.instance.Custom_Events___edited@ssbs',
          'zendesk.trigger_category.instance.Notifications',
          'zendesk.trigger_definition',
          'zendesk.trigger_definition__actions',
          'zendesk.trigger_definition__actions__metadata',
          'zendesk.trigger_definition__actions__metadata__phone_numbers',
          'zendesk.trigger_definition__actions__values',
          'zendesk.trigger_definition__conditions_all',
          'zendesk.trigger_definition__conditions_all__operators',
          'zendesk.trigger_definition__conditions_all__values',
          'zendesk.trigger_definition__conditions_any',
          'zendesk.trigger_definition__conditions_any__operators',
          'zendesk.trigger_definition__conditions_any__values',
          'zendesk.trigger_definitions',
          'zendesk.trigger_order',
          'zendesk.trigger_order.instance',
          'zendesk.trigger_order_entry',
          'zendesk.triggers',
          'zendesk.user_field',
          'zendesk.user_field.instance.another_text_3425',
          'zendesk.user_field.instance.date6436',
          'zendesk.user_field.instance.decimal_765_field',
          'zendesk.user_field.instance.description_123',
          'zendesk.user_field.instance.dropdown_25',
          'zendesk.user_field.instance.f201',
          'zendesk.user_field.instance.f202',
          'zendesk.user_field.instance.f203',
          'zendesk.user_field.instance.f204',
          'zendesk.user_field.instance.f205',
          'zendesk.user_field.instance.f206',
          'zendesk.user_field.instance.f207',
          'zendesk.user_field.instance.f208',
          'zendesk.user_field.instance.f209',
          'zendesk.user_field.instance.f210',
          'zendesk.user_field.instance.f211',
          'zendesk.user_field.instance.f212',
          'zendesk.user_field.instance.f213',
          'zendesk.user_field.instance.f214',
          'zendesk.user_field.instance.f215',
          'zendesk.user_field.instance.f216',
          'zendesk.user_field.instance.f217',
          'zendesk.user_field.instance.f218',
          'zendesk.user_field.instance.f219',
          'zendesk.user_field.instance.f220',
          'zendesk.user_field.instance.modified_multi75_key',
          'zendesk.user_field.instance.numeric65',
          'zendesk.user_field.instance.regex_6546',
          'zendesk.user_field.instance.this_is_a_checkbox',
          'zendesk.user_field__custom_field_options',
          'zendesk.user_field__custom_field_options.instance.dropdown_25__another_choice',
          'zendesk.user_field__custom_field_options.instance.dropdown_25__bla_edited',
          'zendesk.user_field__custom_field_options.instance.dropdown_25__choice1_tag',
          'zendesk.user_field_order',
          'zendesk.user_field_order.instance',
          'zendesk.user_fields',
          'zendesk.user_segment',
          'zendesk.user_segment.instance.Agents_and_admins@s',
          'zendesk.user_segment.instance.Everyone',
          'zendesk.user_segment.instance.Signed_in_users@bs',
          'zendesk.user_segment.instance.Tier_3_Articles@s',
          'zendesk.user_segment.instance.VIP_Customers@s',
          'zendesk.user_segments',
          'zendesk.view',
          'zendesk.view.instance.All_unsolved_tickets@s',
          'zendesk.view.instance.Copy_of_All_unsolved_tickets@s',
          'zendesk.view.instance.Current_tasks@s',
          'zendesk.view.instance.Custom_view_1234@s',
          'zendesk.view.instance.Custom_view_123@s',
          'zendesk.view.instance.New_tickets_in_your_groups@s',
          'zendesk.view.instance.Overdue_tasks@s',
          'zendesk.view.instance.Pending_tickets@s',
          'zendesk.view.instance.Recently_solved_tickets@s',
          'zendesk.view.instance.Recently_updated_tickets@s',
          'zendesk.view.instance.Test',
          'zendesk.view.instance.Test2',
          'zendesk.view.instance.Unassigned_tickets@s',
          'zendesk.view.instance.Unassigned_tickets___2@ssbs',
          'zendesk.view.instance.Unsolved_tickets_in_your_groups@s',
          'zendesk.view.instance.Your_unsolved_tickets@s',
          'zendesk.view__conditions',
          'zendesk.view__conditions__all',
          'zendesk.view__conditions__any',
          'zendesk.view__execution',
          'zendesk.view__execution__columns',
          'zendesk.view__execution__custom_fields',
          'zendesk.view__execution__fields',
          'zendesk.view__execution__group',
          'zendesk.view__execution__sort',
          'zendesk.view__restriction',
          'zendesk.view_order',
          'zendesk.view_order.instance',
          'zendesk.views',
          'zendesk.webhook',
          'zendesk.webhook.instance.test',
          'zendesk.webhook__authentication',
          'zendesk.webhooks',
          'zendesk.webhooks__meta',
          'zendesk.workspace',
          'zendesk.workspace.instance.New_Workspace_123@s',
          'zendesk.workspace__apps',
          'zendesk.workspace__conditions',
          'zendesk.workspace__conditions__all',
          'zendesk.workspace__conditions__any',
          'zendesk.workspace__selected_macros',
          'zendesk.workspace__selected_macros__restriction',
          'zendesk.workspace_order',
          'zendesk.workspace_order.instance',
          'zendesk.workspaces',
        ])

        const supportAddress = elements.filter(isInstanceElement).find(e => e.elemID.getFullName().startsWith('zendesk.support_address.instance.myBrand'))
        expect(supportAddress).toBeDefined()
        expect(supportAddress?.value).toMatchObject({
          id: 1500000743022,
          default: true,
          name: 'myBrand',
          email: 'support@myBrand.zendesk.com',
          // eslint-disable-next-line camelcase
          brand_id: expect.any(ReferenceExpression),
        })
        expect(supportAddress?.value.brand_id.elemID.getFullName()).toEqual('zendesk.brand.instance.myBrand')
      })
    })

    describe('type overrides', () => {
      it('should fetch only the relevant types', async () => {
        (defaultBrandMockReplies as MockReply[]).forEach(({ url, params }) => {
          mockAxiosAdapter.onGet(url, !_.isEmpty(params) ? { params } : undefined)
            .replyOnce(callbackResponseFunc)
        })
        const { elements } = await adapter.operations({
          credentials: new InstanceElement(
            'config',
            usernamePasswordCredentialsType,
            { username: 'user123', password: 'pwd456', subdomain: 'myBrand' },
          ),
          config: new InstanceElement(
            'config',
            configType,
            {
              [FETCH_CONFIG]: {
                include: [{
                  type: 'group',
                }],
                exclude: [],
              },
              [API_DEFINITIONS_CONFIG]: {
                types: {
                  group: {
                    transformation: {
                      sourceTypeName: 'groups__groups',
                    },
                  },
                  groups: {
                    request: {
                      url: '/api/v2/groups',
                    },
                    transformation: {
                      dataField: 'groups',
                    },
                  },
                },
              },
            },
          ),
          elementsSource: buildElementsSourceFromElements([]),
        }).fetch({ progressReporter: { reportProgress: () => null } })
        const instances = elements.filter(isInstanceElement)
        expect(instances.map(e => e.elemID.getFullName()).sort())
          .toEqual([
            'zendesk.group.instance.Support',
            'zendesk.group.instance.Support2',
            'zendesk.group.instance.Support4',
            'zendesk.group.instance.Support5',
            // The order element are always created on fetch
            'zendesk.automation_order.instance',
            'zendesk.organization_field_order.instance',
            'zendesk.sla_policy_order.instance',
            'zendesk.ticket_form_order.instance',
            'zendesk.trigger_order.instance',
            'zendesk.user_field_order.instance',
            'zendesk.view_order.instance',
            'zendesk.workspace_order.instance',
          ].sort())
      })
    })
    it('should use elemIdGetter', async () => {
      (defaultBrandMockReplies as MockReply[]).forEach(({ url, params }) => {
        mockAxiosAdapter.onGet(url, !_.isEmpty(params) ? { params } : undefined)
          .replyOnce(callbackResponseFunc)
      })
      const supportInstanceId = 1500002894482
      const operations = adapter.operations({
        credentials: new InstanceElement(
          'config',
          usernamePasswordCredentialsType,
          { username: 'user123', password: 'pwd456', subdomain: 'myBrand' },
        ),
        config: new InstanceElement(
          'config',
          configType,
          {
            [FETCH_CONFIG]: {
              include: [{
                type: 'group',
              }],
              exclude: [],

            },
            [API_DEFINITIONS_CONFIG]: {
              types: {
                group: {
                  transformation: {
                    sourceTypeName: 'groups__groups',
                  },
                },
                groups: {
                  request: {
                    url: '/api/v2/groups',
                  },
                  transformation: {
                    dataField: 'groups',
                  },
                },
              },
            },
          },
        ),
        elementsSource: buildElementsSourceFromElements([]),
        getElemIdFunc: (adapterName, serviceIds, name) => {
          if (Number(serviceIds.id) === supportInstanceId) {
            return new ElemID(adapterName, 'group', 'instance', 'Support')
          }
          return new ElemID(adapterName, name)
        },
      })
      const { elements } = await operations
        .fetch({ progressReporter: { reportProgress: () => null } })
      const instances = elements
        .filter(isInstanceElement)
        .filter(inst => inst.elemID.typeName === 'group')
      expect(instances).toHaveLength(4)
      expect(instances.map(e => e.elemID.getFullName()).sort()).toEqual([
        'zendesk.group.instance.Support',
        'zendesk.group.instance.Support2',
        'zendesk.group.instance.Support4',
        'zendesk.group.instance.Support5',
      ])
      const response = {
        groups: [
          {
            url: 'https://myBrand.zendesk.com/api/v2/groups/1500002894482.json',
            id: supportInstanceId,
            name: 'Support - Edited',
            description: '',
            default: true,
            deleted: false,
            created_at: '2021-05-18T19:00:44Z',
            updated_at: '2021-05-18T19:00:44Z',
          },
        ],
        next_page: null,
        previous_page: null,
        count: 1,
      }
      mockAxiosAdapter.onGet('/api/v2/groups').replyOnce(
        200, response
      )
      const usersResponse = {
        users: [
          {
            id: 1529420581222,
            url: 'https://myBrand.zendesk.com/api/v2/users/1529420581222.json',
            name: 'Tester',
            email: 'tester@myBrand.com',
            created_at: '2022-01-11T15:44:17Z',
            updated_at: '2022-01-13T18:57:52Z',
            time_zone: 'America/Los_Angeles',
            iana_time_zone: 'America/Los_Angeles',
            phone: null,
            shared_phone_number: null,
            photo: null,
            locale_id: 1,
            locale: 'en-US',
            organization_id: 1500709144333,
            role: 'admin',
            verified: true,
            external_id: null,
            tags: [],
            alias: null,
            active: true,
            shared: false,
            shared_agent: false,
            last_login_at: '2022-01-13T16:59:44Z',
            two_factor_auth_enabled: null,
            signature: null,
            details: null,
            notes: null,
            role_type: 4,
            custom_role_id: 1500009793441,
            moderator: true,
            ticket_restriction: null,
            only_private_comments: false,
            restricted_agent: false,
            suspended: false,
            default_group_id: 4414969685139,
            report_csv: true,
            user_fields: {
              userfield1: null,
            },
          },
        ],
        next_page: null,
        previous_page: null,
        count: 1,
      }
      mockAxiosAdapter.onGet('/api/v2/users').replyOnce(
        200, usersResponse
      )
      const { elements: newElements } = await operations
        .fetch({ progressReporter: { reportProgress: () => null } })
      const newInstances = newElements
        .filter(isInstanceElement)
        .filter(inst => inst.elemID.typeName === 'group')
      expect(newInstances.map(e => e.elemID.getFullName()).sort()).toEqual([
        'zendesk.group.instance.Support',
      ])
    })
  })

  describe('deploy', () => {
    let operations: AdapterOperations
    const groupType = new ObjectType({ elemID: new ElemID(ZENDESK, 'group') })
    const brandType = new ObjectType({ elemID: new ElemID(ZENDESK, 'brand') })
    const anotherType = new ObjectType({ elemID: new ElemID(ZENDESK, 'anotherType') })

    beforeEach(() => {
      (defaultBrandMockReplies as MockReply[]).forEach(({ url, params, response }) => {
        mockAxiosAdapter.onGet(url, !_.isEmpty(params) ? { params } : undefined)
          .replyOnce(200, response)
      })
      mockDeployChange.mockImplementation(async ({ change }) => {
        if (isRemovalChange(change)) {
          throw new Error('some error')
        }
        if (getChangeData<InstanceElement>(change).elemID.typeName === 'group') {
          return { group: { id: 1 } }
        }
        if (getChangeData<InstanceElement>(change).elemID.typeName === 'brand') {
          return { brand: { key: 2 } }
        }
        return { key: 2 }
      })
      operations = adapter.operations({
        credentials: new InstanceElement(
          'config',
          usernamePasswordCredentialsType,
          { username: 'user123', password: 'pwd456', subdomain: 'myBrand' },
        ),
        config: new InstanceElement(
          'config',
          configType,
          {
            [FETCH_CONFIG]: {
              include: [
                {
                  type: 'group',
                },
                {
                  type: 'brand',
                },
              ],
              exclude: [],
            },
            [API_DEFINITIONS_CONFIG]: {
              types: {
                group: {
                  deployRequests: {
                    add: {
                      url: '/api/v2/groups',
                      deployAsField: 'group',
                      method: 'post',
                    },
                    modify: {
                      url: '/api/v2/groups/{groupId}',
                      method: 'put',
                      deployAsField: 'group',
                      urlParamsToFields: {
                        groupId: 'id',
                      },
                    },
                    remove: {
                      url: '/api/v2/groups/{groupId}',
                      method: 'delete',
                      deployAsField: 'group',
                      urlParamsToFields: {
                        groupId: 'id',
                      },
                    },
                  },
                },
                brand: {
                  transformation: {
                    serviceIdField: 'key',
                  },
                  deployRequests: {
                    add: {
                      url: '/api/v2/brands',
                      method: 'post',
                    },
                  },
                },
                anotherType: {
                  transformation: {
                    serviceIdField: 'key',
                  },
                  deployRequests: {
                    add: {
                      url: '/api/v2/anotherType',
                      method: 'post',
                    },
                  },
                },
                groups: {
                  request: {
                    url: '/api/v2/groups',
                  },
                  transformation: {
                    dataField: 'groups',
                  },
                },
                brands: {
                  request: {
                    url: '/api/v2/brands',
                  },
                  transformation: {
                    dataField: 'brands',
                  },
                },
              },
            },
          }
        ),
        elementsSource: buildElementsSourceFromElements([
          userSegmentType,
          everyoneUserSegmentInstance,
        ]),
      })
    })
    afterEach(() => {
      mockDeployChange.mockRestore()
    })

    it('should return the applied changes', async () => {
      const ref = new ReferenceExpression(
        new ElemID(ZENDESK, 'test', 'instance', 'ins'),
        { externalId: 5 },
      )
      const modificationChange = toChange({
        before: new InstanceElement('inst4', brandType, { externalId: 4 }),
        after: new InstanceElement('inst4', brandType, { externalId: 5 }),
      })
      const deployRes = await operations.deploy({
        changeGroup: {
          groupID: 'group',
          changes: [
            toChange({ after: new InstanceElement('inst', groupType) }),
            toChange({ before: new InstanceElement('inst2', groupType) }),
            // explicitly state key so that it appears in the instance's generated type
            toChange({ after: new InstanceElement('inst3', brandType, { ref, key: undefined }) }),
            toChange({ after: new InstanceElement('inst4', anotherType) }),
            modificationChange,
          ],
        },
      })

      // Mind that brands have filter that deploys them before the default instances
      expect(deployRes.appliedChanges).toEqual([
        toChange({ after: new InstanceElement(
          'inst3',
          brandType,
          { key: 2, ref: expect.any(ReferenceExpression) },
          undefined,
          { [CORE_ANNOTATIONS.SERVICE_URL]: 'https://mybrand.zendesk.com/admin/account/brand_management/brands' },
        ) }),
        modificationChange,
        toChange({ after: new InstanceElement(
          'inst',
          groupType,
          { id: 1 },
          undefined,
          { [CORE_ANNOTATIONS.SERVICE_URL]: 'https://mybrand.zendesk.com/admin/people/team/groups' },
        ) }),
        toChange({ after: new InstanceElement('inst4', anotherType, { key: 2 }) }),
      ])
    })

    it('should return the errors', async () => {
      const deployRes = await operations.deploy({
        changeGroup: {
          groupID: 'group',
          changes: [
            toChange({ after: new InstanceElement('inst', groupType) }),
            toChange({ before: new InstanceElement('inst2', groupType) }),
          ],
        },
      })

      expect(deployRes.errors).toEqual([
        new Error('some error'),
      ])
    })
    it('should have change validator', () => {
      expect(operations.deployModifiers?.changeValidator).toBeDefined()
    })
    it('should not update id if deployChange result is an array', async () => {
      mockDeployChange.mockImplementation(async () => [{ id: 2 }])
      const deployRes = await operations.deploy({
        changeGroup: {
          groupID: 'group',
          changes: [
            toChange({ after: new InstanceElement('inst', groupType) }),
          ],
        },
      })
      expect(deployRes.appliedChanges).toEqual([
        toChange({ after: new InstanceElement(
          'inst',
          groupType,
          undefined,
          undefined,
          { [CORE_ANNOTATIONS.SERVICE_URL]: 'https://mybrand.zendesk.com/admin/people/team/groups' },
        ) }),
      ])
    })
    it('should not update id if the response is primitive', async () => {
      mockDeployChange.mockImplementation(async () => 2)
      const deployRes = await operations.deploy({
        changeGroup: {
          groupID: 'group',
          changes: [
            toChange({ after: new InstanceElement('inst', groupType) }),
          ],
        },
      })
      expect(deployRes.appliedChanges).toEqual([
        toChange({ after: new InstanceElement(
          'inst',
          groupType,
          undefined,
          undefined,
          { [CORE_ANNOTATIONS.SERVICE_URL]: 'https://mybrand.zendesk.com/admin/people/team/groups' },
        ) }),
      ])
    })
    it('should not update id field if it does not exist in the response', async () => {
      mockDeployChange.mockImplementation(async () => ({ test: 2 }))
      const deployRes = await operations.deploy({
        changeGroup: {
          groupID: 'group',
          changes: [
            toChange({ after: new InstanceElement('inst', groupType) }),
          ],
        },
      })
      expect(deployRes.appliedChanges).toEqual([
        toChange({ after: new InstanceElement(
          'inst',
          groupType,
          undefined,
          undefined,
          { [CORE_ANNOTATIONS.SERVICE_URL]: 'https://mybrand.zendesk.com/admin/people/team/groups' },
        ) }),
      ])
    })
    it('should call deploy with the fixed type', async () => {
      const instance = new InstanceElement('inst', groupType, { name: 'test' })
      await operations.deploy({
        changeGroup: {
          groupID: 'group',
          changes: [
            toChange({ after: instance }),
          ],
        },
      })
      expect(mockDeployChange).toHaveBeenCalledWith({
        change: toChange({
          after: new InstanceElement(
            instance.elemID.name,
            new ObjectType({
              elemID: groupType.elemID,
              fields: {
                id: {
                  refType: BuiltinTypes.SERVICE_ID_NUMBER,
                  annotations: { [CORE_ANNOTATIONS.HIDDEN_VALUE]: true },
                },
                name: { refType: BuiltinTypes.STRING },
              },
              // generateType function creates path
              path: [ZENDESK, elementsUtils.TYPES_PATH, 'group'],
            }),
            { ...instance.value, id: 1 },
            undefined,
            { [CORE_ANNOTATIONS.SERVICE_URL]: 'https://mybrand.zendesk.com/admin/people/team/groups' },
          ),
        }),
        client: expect.anything(),
        endpointDetails: expect.anything(),
      })
    })
    it('should not try to deploy instances', async () => {
      mockDeployChange.mockImplementation(async () => ({}))
      const deployRes = await operations.deploy({
        changeGroup: {
          groupID: 'group',
          changes: [
            toChange({ before: new InstanceElement('inst', groupType) }),
            toChange({ after: new ObjectType({ elemID: new ElemID(ZENDESK, 'test') }) }),
          ],
        },
      })
      expect(mockDeployChange).toHaveBeenCalledTimes(1)
      expect(mockDeployChange).toHaveBeenCalledWith({
        change: toChange({ before: new InstanceElement(
          'inst',
          new ObjectType({
            elemID: groupType.elemID,
            fields: {
              id: {
                refType: BuiltinTypes.SERVICE_ID_NUMBER,
                annotations: { [CORE_ANNOTATIONS.HIDDEN_VALUE]: true },
              },
            },
            // generateType function creates path
            path: [ZENDESK, elementsUtils.TYPES_PATH, 'group'],
          }),
        ) }),
        client: expect.anything(),
        endpointDetails: expect.anything(),
        fieldsToIgnore: undefined,
      })
      expect(deployRes.appliedChanges).toEqual([
        toChange({ before: new InstanceElement('inst', groupType) }),
      ])
    })
  })
})<|MERGE_RESOLUTION|>--- conflicted
+++ resolved
@@ -166,13 +166,10 @@
           'zendesk.article_order.instance.Internal_KB_General_myBrand_suu__@uuumuu',
           'zendesk.article_order.instance.greatSection_greatCategory_brandWithGuide__',
           'zendesk.article_translation',
-<<<<<<< HEAD
           'zendesk.article_translation.instance.brandWithGuide_greatCategory_greatSection_Title_Yo___uuussa__brandWithGuide_en_us_ub@uuuuuumuuuum',
           'zendesk.article_translation.instance.myBrand_Development_Apex_How_can_agents_leverage_knowledge_to_help_customers__uuusssssssa__myBrand_en_us_ub@uuuuuuuuuuumuuuum',
-=======
           'zendesk.article_translation.instance.How_can_agents_leverage_knowledge_to_help_customers__Apex_Development_myBrand_sssssssauuu__en_us_b@uuuuuuuuuuumuuum',
           'zendesk.article_translation.instance.Title_Yo___greatSection_greatCategory_brandWithGuide_ssauuu__en_us_b@uuuuuumuuum',
->>>>>>> a46e5cfd
           'zendesk.article_translation__translations',
           'zendesk.articles',
           'zendesk.automation',
@@ -213,13 +210,10 @@
           'zendesk.category_order.instance.brandWithGuide__',
           'zendesk.category_order.instance.myBrand__',
           'zendesk.category_translation',
-<<<<<<< HEAD
           'zendesk.category_translation.instance.myBrand_Development__myBrand_en_us_ub@uuuuum',
           'zendesk.category_translation.instance.myBrand_General__myBrand_en_us_ub@uuuuum',
-=======
           'zendesk.category_translation.instance.Development_myBrand__en_us_b@uuuum',
           'zendesk.category_translation.instance.General_myBrand__en_us_b@uuuum',
->>>>>>> a46e5cfd
           'zendesk.category_translation__translations',
           'zendesk.channel',
           'zendesk.channel.instance.Answer_Bot_for_Web_Widget@s',
@@ -401,19 +395,16 @@
           'zendesk.section_order.instance.greatCategory_brandWithGuide__',
           'zendesk.section_order.instance.greatSection_greatCategory_brandWithGuide__',
           'zendesk.section_translation',
-<<<<<<< HEAD
           'zendesk.section_translation.instance.myBrand_Development_Apex__myBrand_en_us_ub@uuuuuum',
           'zendesk.section_translation.instance.myBrand_General_Announcements__myBrand_en_us_ub@uuuuuum',
           'zendesk.section_translation.instance.myBrand_General_Billing_and_Subscriptions_uuss__myBrand_en_us_ub@uuuumuuuum',
           'zendesk.section_translation.instance.myBrand_General_FAQ__myBrand_en_us_ub@uuuuuum',
           'zendesk.section_translation.instance.myBrand_General_Internal_KB_uus__myBrand_en_us_ub@uuumuuuum',
-=======
           'zendesk.section_translation.instance.Announcements_General_myBrand__en_us_b@uuuuum',
           'zendesk.section_translation.instance.Apex_Development_myBrand__en_us_b@uuuuum',
           'zendesk.section_translation.instance.Billing_and_Subscriptions_General_myBrand_ssuu__en_us_b@uuuumuuum',
           'zendesk.section_translation.instance.FAQ_General_myBrand__en_us_b@uuuuum',
           'zendesk.section_translation.instance.Internal_KB_General_myBrand_suu__en_us_b@uuumuuum',
->>>>>>> a46e5cfd
           'zendesk.section_translation__translations',
           'zendesk.sections',
           'zendesk.sharing_agreement',
