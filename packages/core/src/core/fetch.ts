/*
*                      Copyright 2023 Salto Labs Ltd.
*
* Licensed under the Apache License, Version 2.0 (the "License");
* you may not use this file except in compliance with
* the License.  You may obtain a copy of the License at
*
*     http://www.apache.org/licenses/LICENSE-2.0
*
* Unless required by applicable law or agreed to in writing, software
* distributed under the License is distributed on an "AS IS" BASIS,
* WITHOUT WARRANTIES OR CONDITIONS OF ANY KIND, either express or implied.
* See the License for the specific language governing permissions and
* limitations under the License.
*/
import wu from 'wu'
import _ from 'lodash'
import { EventEmitter } from 'pietile-eventemitter'
import {
  Element, ElemID, AdapterOperations, Values, ServiceIds, ObjectType,
  toServiceIdsString, Field, OBJECT_SERVICE_ID, InstanceElement, isInstanceElement, isObjectType,
  FIELD_NAME, INSTANCE_NAME, OBJECT_NAME, ElemIdGetter, DetailedChange, SaltoError,
  isSaltoElementError, ProgressReporter, ReadOnlyElementsSource, TypeMap, isServiceId,
  AdapterOperationsContext, FetchResult, isAdditionChange, isStaticFile,
  isAdditionOrModificationChange, Value, StaticFile, isElement, AuthorInformation, getAuthorInformation,
} from '@salto-io/adapter-api'
import { applyInstancesDefaults, resolvePath, flattenElementStr, buildElementsSourceFromElements, safeJsonStringify, walkOnElement, WalkOnFunc, WALK_NEXT_STEP, setPath, walkOnValue } from '@salto-io/adapter-utils'
import { logger } from '@salto-io/logging'
import { merger, elementSource, expressions, Workspace, pathIndex, updateElementsWithAlternativeAccount, createAdapterReplacedID, remoteMap, adaptersConfigSource as acs } from '@salto-io/workspace'
import { collections, promises, types, values } from '@salto-io/lowerdash'
import { StepEvents } from './deploy'
import { getPlan, Plan } from './plan'
import { AdapterEvents, createAdapterProgressReporter } from './adapters/progress'
import { IDFilter } from './plan/plan'
import { getAdaptersCreatorConfigs } from './adapters'

const { awu, groupByAsync } = collections.asynciterable
const { mapValuesAsync } = promises.object
const { withLimitedConcurrency } = promises.array
const { mergeElements } = merger
const log = logger(module)

const MAX_SPLIT_CONCURRENCY = 2000

export type FetchChangeMetadata = AuthorInformation

export type FetchChange = {
  // The actual change to apply to the workspace
  change: DetailedChange
  // The change that happened in the service
  serviceChanges: DetailedChange[]
  // The change between the working copy and the state
  pendingChanges?: DetailedChange[]
  // Metadata information about the change.
  metadata?: FetchChangeMetadata
}

const getFetchChangeMetadata = (changedElement: Element | undefined): FetchChangeMetadata =>
  getAuthorInformation(changedElement)

export const toAddFetchChange = (elem: Element): FetchChange => {
  const change: DetailedChange = {
    id: elem.elemID,
    action: 'add',
    data: { after: elem },
  }
  return { change, serviceChanges: [change], metadata: getFetchChangeMetadata(elem) }
}


export class StepEmitter<T = void> extends EventEmitter<StepEvents<T>> {}

export type FetchProgressEvents = {
  adaptersDidInitialize: () => void
  changesWillBeFetched: (stepProgress: StepEmitter, adapterNames: string[]) => void
  diffWillBeCalculated: (stepProgress: StepEmitter) => void
  workspaceWillBeUpdated: (
    stepProgress: StepEmitter<number>,
    changes: number,
    approved: number
  ) => void
  stateWillBeUpdated: (stepProgress: StepEmitter, changes: number) => void
  adapterFetch: (adapterName: string, phase: string) => void
} & AdapterEvents

export type MergeErrorWithElements = {
  error: merger.MergeError
  elements: Element[]
}

export const getDetailedChanges = async (
  before: ReadOnlyElementsSource,
  after: ReadOnlyElementsSource,
  topLevelFilters: IDFilter[]
): Promise<Iterable<DetailedChange>> =>
  wu((await getPlan({
    before,
    after,
    dependencyChangers: [],
    topLevelFilters,
  })).itemsByEvalOrder())
    .map(item => item.detailedChanges())
    .flatten()

type WorkspaceDetailedChangeOrigin = 'service' | 'workspace'
type WorkspaceDetailedChange = {
  change: DetailedChange
  origin: WorkspaceDetailedChangeOrigin
}

type DetailedChangeTreeResult = {
    changesTree: collections.treeMap.TreeMap<WorkspaceDetailedChange>
    changes: DetailedChange[]
}

const getDetailedChangeTree = async (
  before: ReadOnlyElementsSource,
  after: ReadOnlyElementsSource,
  topLevelFilters: IDFilter[],
  origin: WorkspaceDetailedChangeOrigin,
): Promise<DetailedChangeTreeResult> => {
  const changes = wu(await getDetailedChanges(before, after, topLevelFilters)).toArray()
  const changesTree = new collections.treeMap.TreeMap(
    changes.map(change => [change.id.getFullName(), [{ change, origin }]])
  )
  return { changesTree, changes }
}

const findNestedElementPath = (
  changeElemID: ElemID,
  originalParentElements: Element[]
): readonly string[] | undefined => (
  originalParentElements.find(e => !_.isUndefined(resolvePath(e, changeElemID)))?.path
)

type ChangeTransformFunction = (sourceChange: FetchChange) => Promise<FetchChange[]>
const toChangesWithPath = (
  accountElementByFullName: (id: ElemID) => Promise<Element[]> | Element[]
): ChangeTransformFunction => (
  async change => {
    const changeID: ElemID = change.change.id
    if (!changeID.isTopLevel() && change.change.action === 'add') {
      const path = findNestedElementPath(
        changeID,
        await accountElementByFullName(changeID.createTopLevelParentID().parent)
      )
      log.trace(`addition change for nested ${changeID.idType} with id ${changeID.getFullName()}, path found ${path?.join('/')}`)
      return path
        ? [_.merge({}, change, { change: { path } })]
        : [change]
    }
    const originalElements = await accountElementByFullName(changeID)
    if (originalElements.length === 0) {
      log.trace(`no original elements found for change element id ${changeID.getFullName()}`)
      return [change]
    }
    // Replace merged element with original elements that have a path hint
    return originalElements.map(elem => _.merge({}, change, { change: { data: { after: elem } } }))
  })

const addFetchChangeMetadata = (
  updatedElementSource: ReadOnlyElementsSource
): ChangeTransformFunction => async change => ([{
  ...change,
  metadata: getFetchChangeMetadata(
    await updatedElementSource.get(change.change.id.createBaseID().parent)
  ),
}])

const getChangesNestedUnderID = (
  id: ElemID, changesTree: collections.treeMap.TreeMap<WorkspaceDetailedChange>
): WorkspaceDetailedChange[] => (
  wu(changesTree.valuesWithPrefix(id.getFullName()))
    .flatten(true)
    // Instance IDs are nested under the type ID in the tree, so we have to filter this
    .filter(item => id.isEqual(item.change.id) || id.isParentOf(item.change.id))
    .toArray()
)

const toFetchChanges = (
  serviceAndPendingChanges: collections.treeMap.TreeMap<WorkspaceDetailedChange>,
  workspaceToServiceChanges: collections.treeMap.TreeMap<WorkspaceDetailedChange>,
): Iterable<FetchChange> => {
  const handledChangeIDs = new Set<string>()
  return wu(serviceAndPendingChanges.keys())
    .map((id): FetchChange[] | undefined => {
      if (handledChangeIDs.has(id)) {
        // If we get here it means this change was a "relatedChange" in a previous iteration
        // which means we already handled this change and we should not handle it again
        return undefined
      }

      const elemId = ElemID.fromFullName(id)
      const wsChanges = getChangesNestedUnderID(elemId, workspaceToServiceChanges)
        .map(({ change }) => change)
      if (wsChanges.length === 0) {
        // If we get here it means there is a difference between the account and the state
        // but there is no difference between the account and the workspace. this can happen
        // when the nacl files are updated externally (from git usually) with the change that
        // happened in the account. so the nacl is already aligned with the account and we don't
        // have to do anything here
        log.debug('account change on %s already updated in workspace', id)
        return undefined
      }

      // Find all changes that relate to the current ID and mark them as handled
      const relatedChanges = getChangesNestedUnderID(elemId, serviceAndPendingChanges)
      relatedChanges.forEach(change => handledChangeIDs.add(change.change.id.getFullName()))

      const [serviceChanges, pendingChanges] = _.partition(
        relatedChanges,
        change => change.origin === 'service'
      ).map(changeList => changeList.map(change => change.change))

      if (serviceChanges.length === 0) {
        // If nothing changed in the account, we don't want to do anything
        return undefined
      }

      if (pendingChanges.length > 0) {
        log.debug(
          'Found conflict on %s between %d service changes and %d pending changes. service change ids: %o, pending change ids: %o',
          id, serviceChanges.length, pendingChanges.length,
          serviceChanges.map(change => `${change.action} ${change.id.getFullName()}`),
          pendingChanges.map(change => `${change.action} ${change.id.getFullName()}`),
        )
      }

      const createFetchChange = (change: DetailedChange): FetchChange => {
        if (!change.id.isEqual(elemId) && isAdditionChange(change)) {
          // We have a workspace change that is nested inside a conflict between
          // the workspace and the service. it seems like this can only happen if both sides
          // are adding the same element but with different values.
          // We choose to always accept anything the service added as if it is not a conflict
          // we do this because there is a chance that these are all just hidden values and then
          // the conflict isn't real and we can just apply the changes without forcing the user to
          // do anything
          return { change, serviceChanges, pendingChanges: [] }
        }
        // In all other cases, we want to return the change with the relevant conflicts
        return { change, serviceChanges, pendingChanges }
      }
      return wsChanges.map(createFetchChange)
    })
    .filter(values.isDefined)
    .flatten(true)
}

export type FetchChangesResult = {
  changes: FetchChange[]
  serviceToStateChanges: DetailedChange[]
  elements: Element[]
  errors: SaltoError[]
  unmergedElements: Element[]
  mergeErrors: MergeErrorWithElements[]
  updatedConfig: Record<string, InstanceElement[]>
  configChanges?: Plan
  accountNameToConfigMessage?: Record<string, string>
  partiallyFetchedAccounts: Set<string>
}

type ProcessMergeErrorsResult = {
  keptElements: Element[]
  errorsWithDroppedElements: MergeErrorWithElements[]
}

const processMergeErrors = async (
  elements: AsyncIterable<Element>,
  errors: merger.MergeError[],
  stateElements: elementSource.ElementsSource
): Promise<ProcessMergeErrorsResult> => log.time(async () => {
  const mergeErrsByElemID = _(errors)
    .map(me => ([
      me.elemID.createTopLevelParentID().parent.getFullName(),
      { error: me, elements: [] }]))
    .fromPairs()
    .value() as Record<string, MergeErrorWithElements>
  const errorsWithDroppedElements: MergeErrorWithElements[] = []
  const errorsWithStateElements: MergeErrorWithElements[] = []
  const keptElements = await awu(elements).filter(async e => {
    const foundMergeErr = mergeErrsByElemID[e.elemID.getFullName()]
    if (foundMergeErr) {
      foundMergeErr.elements.push(e)
      if (await stateElements.has(e.elemID)) {
        errorsWithStateElements.push(foundMergeErr)
      }
      errorsWithDroppedElements.push(foundMergeErr)
    }

    // if element is an instance element add it to the type element merge error if exists
    const foundMergeErrForInstanceType = isInstanceElement(e)
      ? mergeErrsByElemID[e.refType.elemID.getFullName()]
      : undefined
    if (foundMergeErrForInstanceType) {
      foundMergeErrForInstanceType.elements.push(e)
    }

    return !foundMergeErr && !foundMergeErrForInstanceType
  }).toArray()
  return {
    keptElements,
    errorsWithDroppedElements,
  }
}, 'process merge errors for %o errors', errors.length)

type UpdatedConfig = {
  config: InstanceElement[]
  message: string
}

type AdapterOperationsWithPostFetch = types.PickyRequired<AdapterOperations, 'postFetch'>

const isAdapterOperationsWithPostFetch = (
  v: AdapterOperations
): v is AdapterOperationsWithPostFetch => (
  v.postFetch !== undefined
)

const runPostFetch = async ({
  adapters,
  accountElements,
  stateElementsByAccount,
  partiallyFetchedAccounts,
  accountToServiceNameMap,
  progressReporters,
}: {
  adapters: Record<string, AdapterOperationsWithPostFetch>
  accountElements: Element[]
  stateElementsByAccount: Record<string, ReadonlyArray<Element>>
  partiallyFetchedAccounts: Set<string>
  accountToServiceNameMap: Record<string, string>
  progressReporters: Record<string, ProgressReporter>
}): Promise<void> => {
  const serviceElementsByAccount = _.groupBy(accountElements, e => e.elemID.adapter)
  const getAdapterElements = (accountName: string): ReadonlyArray<Element> => {
    if (!partiallyFetchedAccounts.has(accountName)) {
      return serviceElementsByAccount[accountName] ?? stateElementsByAccount[accountName]
    }
    const fetchedIDs = new Set(
      serviceElementsByAccount[accountName].map(e => e.elemID.getFullName())
    )
    const missingElements = stateElementsByAccount[accountName].filter(
      e => !fetchedIDs.has(e.elemID.getFullName())
    )
    return [
      ...serviceElementsByAccount[accountName],
      ...missingElements,
    ]
  }
  const elementsByAccount = Object.fromEntries(
    [...new Set([
      ...Object.keys(stateElementsByAccount),
      ...Object.keys(serviceElementsByAccount),
    ])].map(accountName => [accountName, getAdapterElements(accountName)])
  )
  // only modifies elements in-place, done sequentially to avoid race conditions
  await promises.array.series(
    Object.entries(adapters).map(([adapterName, adapter]) => async () => (
      adapter.postFetch({
        currentAdapterElements: serviceElementsByAccount[adapterName],
        elementsByAccount,
        accountToServiceNameMap,
        progressReporter: progressReporters[adapterName],
      })
    ))
  )
}

const fetchAndProcessMergeErrors = async (
  accountsToAdapters: Record<string, AdapterOperations>,
  stateElements: elementSource.ElementsSource,
  accountToServiceNameMap: Record<string, string>,
  getChangesEmitter: StepEmitter,
  progressEmitter?: EventEmitter<FetchProgressEvents>,
  withChangesDetection?: boolean
):
  Promise<{
    accountElements: Element[]
    errors: SaltoError[]
    processErrorsResult: ProcessMergeErrorsResult
    updatedConfigs: UpdatedConfig[]
    partiallyFetchedAccounts: Set<string>
  }> => {
  const updateConfigAccountName = async (
    configs: InstanceElement[],
    accountName: string,
    service: string,
  ): Promise<InstanceElement[]> => {
    // resolve is used as a clone that keeps references between clones intact
    const configClones = (await expressions.resolve(
      configs,
      buildElementsSourceFromElements([]),
    )).filter(isInstanceElement)
    await updateElementsWithAlternativeAccount(
      configClones,
      accountName,
      service
    )
    return configClones
  }
  const updateErrorAccountNames = async (
    errors: SaltoError[],
    accountName: string,
  ): Promise<void> => {
    errors.forEach(error => {
      if (isSaltoElementError(error)) {
        error.elemID = createAdapterReplacedID(error.elemID, accountName)
      }
    })
  }
  const handleAccountNameUpdate = async (
    fetchResult: FetchResult,
    accountName: string,
    service: string,
  ): Promise<void> => {
    // Resolve is used for an efficient deep clone
    fetchResult.elements = await expressions.resolve(
      fetchResult.elements,
      stateElements,
    )
    await updateElementsWithAlternativeAccount(fetchResult.elements, accountName, service)
    if (fetchResult.updatedConfig) {
      fetchResult.updatedConfig.config = await updateConfigAccountName(
        fetchResult.updatedConfig.config,
        accountName,
        service
      )
    }
    if (fetchResult.errors) {
      await updateErrorAccountNames(fetchResult.errors, accountName)
    }
  }
  try {
    const progressReporters = _.mapValues(
      accountsToAdapters,
      (_adapter, accountName) => createAdapterProgressReporter(accountName, 'fetch', progressEmitter)
    )
    const fetchResults = await Promise.all(
      Object.entries(accountsToAdapters)
        .map(async ([accountName, adapter]) => {
          const fetchResult = await adapter.fetch({
            progressReporter: progressReporters[accountName],
            withChangesDetection,
          })
          const { updatedConfig, errors } = fetchResult
          if (updatedConfig !== undefined) {
            log.debug(`In account: ${accountName}, received config suggestions for the following reasons: ${updatedConfig.message}`)
          }
          if (
            fetchResult.elements.length > 0 && accountName !== accountToServiceNameMap[accountName]
          ) {
            await handleAccountNameUpdate(
              fetchResult, accountName, accountToServiceNameMap[accountName],
            )
          }
          // We need to flatten the elements string to avoid a memory leak. See docs
          // of the flattenElementStr method for more details.
          return {
            elements: fetchResult.elements.map(flattenElementStr),
            errors: errors ?? [],
            updatedConfig: updatedConfig
              ? {
                config: updatedConfig.config.map(flattenElementStr),
                message: updatedConfig.message,
                accountName,
              }
              : undefined,
            isPartial: fetchResult.isPartial ?? false,
            accountName,
          }
        })
    )
    const accountElements = _.flatten(fetchResults.map(res => res.elements))
    const fetchErrors = fetchResults.flatMap(res => res.errors)
    const updatedConfigs = fetchResults
      .map(res => res.updatedConfig)
      .filter(values.isDefined)
      .map(({ config, message, accountName }) =>
        ({
          config,
          message: _.isEmpty(message)
            ? ''
            : `Issues which triggered changes in ${[...acs.CONFIG_PATH, accountName].join('/')}:\n${message}`,
        })) as UpdatedConfig[]

    const partiallyFetchedAccounts = new Set(
      fetchResults
        .filter(result => result.isPartial)
        .map(result => result.accountName)
    )

    log.debug(`fetched ${accountElements.length} elements from adapters`)
    const stateElementsByAccount = await groupByAsync(
      await stateElements.getAll(),
      elem => elem.elemID.adapter
    )
    const adaptersWithPostFetch = _.pickBy(accountsToAdapters, isAdapterOperationsWithPostFetch)
    if (!_.isEmpty(adaptersWithPostFetch)) {
      try {
        // update elements based on fetch results from other services
        await runPostFetch({
          adapters: adaptersWithPostFetch,
          accountElements,
          stateElementsByAccount,
          partiallyFetchedAccounts,
          accountToServiceNameMap,
          progressReporters,
        })
        log.debug('ran post-fetch in the following adapters: %s', Object.keys(adaptersWithPostFetch))
      } catch (e) {
        // failures in this step should never fail the fetch
        log.error(`failed to run postFetch: ${e}, stack: ${e.stack}`)
      }
    }

    const { errors: mergeErrors, merged: elements } = await mergeElements(awu(accountElements))
    const mergeErrorsArr = await awu(mergeErrors.values()).flat().toArray()
    const processErrorsResult = await processMergeErrors(
      applyInstancesDefaults(elements.values()),
      mergeErrorsArr,
      stateElements,
    )

    const droppedElements = new Set(
      processErrorsResult.errorsWithDroppedElements.flatMap(
        err => err.elements.map(e => e.elemID.createTopLevelParentID().parent.getFullName())
      )
    )
    const validAccountElements = accountElements
      .filter(e => !droppedElements.has(e.elemID.getFullName()))
    log.debug(`after merge there are ${processErrorsResult.keptElements.length} elements [errors=${
      mergeErrorsArr.length}]`)

    return {
      accountElements: validAccountElements,
      errors: fetchErrors,
      processErrorsResult,
      updatedConfigs,
      partiallyFetchedAccounts,
    }
  } catch (error) {
    getChangesEmitter.emit('failed')
    throw error
  }
}

export const getAdaptersFirstFetchPartial = async (
  elements: ReadOnlyElementsSource,
  partiallyFetchedAdapters: Set<string>,
): Promise<Set<string>> => {
  if (_.isEmpty(partiallyFetchedAdapters)) {
    return new Set()
  }
  const adaptersWithElements = new Set(
    await awu(await elements.list()).map(elemID => elemID.adapter).toArray()
  )
  return collections.set.difference(partiallyFetchedAdapters, adaptersWithElements)
}

type CalcFetchChangesResult = {
  changes: FetchChange[]
  serviceToStateChanges: DetailedChange[]
}

type DetailedChangeTreesResults = {
  serviceChanges: collections.treeMap.TreeMap<WorkspaceDetailedChange>
  pendingChanges: collections.treeMap.TreeMap<WorkspaceDetailedChange>
  workspaceToServiceChanges: collections.treeMap.TreeMap<WorkspaceDetailedChange>
  serviceToStateChanges: DetailedChange[]
}

// Calculate the fetch changes - calculation should be done only if workspace has data,
// o/w all account elements should be consider as "add" changes.
export const calcFetchChanges = async (
  accountElements: ReadonlyArray<Element>,
<<<<<<< HEAD
  mergedAccountElements: ReadonlyArray<Element>,
  stateElements: elementSource.ElementsSource,
  workspaceElements: elementSource.ElementsSource,
=======
  mergedAccountElements: ReadOnlyElementsSource,
  stateElements: ReadOnlyElementsSource,
  workspaceElements: ReadOnlyElementsSource,
>>>>>>> 409cdaa7
  partiallyFetchedAccounts: Set<string>,
  allFetchedAccounts: Set<string>
): Promise<CalcFetchChangesResult> => {
  const mergedAccountElementsSource = elementSource.createInMemoryElementSource(mergedAccountElements)
  // When we init a new env, state will be empty. We fallback to the workspace
  // elements since they should be considered a part of the env and the diff
  // should be calculated with them in mind.
  const isStateEmpty = await stateElements.isEmpty()

  const partialFetchFilter: IDFilter = id => (
    !partiallyFetchedAccounts.has(id.adapter)
    || mergedAccountElementsSource.has(id)
  )
  const accountFetchFilter: IDFilter = id =>
    allFetchedAccounts.has(id.adapter)
  const partialFetchElementSource: ReadOnlyElementsSource = {
    get: async (id: ElemID): Promise<Element | undefined> => {
      const mergedElem = await mergedAccountElementsSource.get(id)
      if (mergedElem === undefined && partiallyFetchedAccounts.has(id.adapter)) {
        // Use the same element source as the fetch runs with, see `getFetchAdapterAndServicesSetup`
        return workspaceElements.get(id)
      }
      return mergedElem
    },
    getAll: () => mergedAccountElementsSource.getAll(),
    has: id => mergedAccountElementsSource.has(id),
    list: () => mergedAccountElementsSource.list(),
  }

  // If the state is empty, no need to do all calculations, and just the workspaceToServiceChanges is enough
  const calculateChangesWithEmptyState = async (): Promise<DetailedChangeTreesResults> => {
    const { changesTree: workspaceToServiceChanges } = await log.time(
      () => getDetailedChangeTree(
        workspaceElements,
        partialFetchElementSource,
        [accountFetchFilter, partialFetchFilter],
        'service',
      ),
      'calculate service-workspace changes',
    )

    return {
      serviceChanges: workspaceToServiceChanges,
      pendingChanges: new collections.treeMap.TreeMap(),
      workspaceToServiceChanges,
      serviceToStateChanges: mergedAccountElements.map(toAddFetchChange).map(change => change.change),
    }
  }

  const calculateChangesWithState = async (): Promise<DetailedChangeTreesResults> => {
    // Changes from the service that are not in the state
    const { changesTree: serviceChanges, changes: serviceToStateChanges } = await log.time(
      () => getDetailedChangeTree(
        stateElements,
        partialFetchElementSource,
        [accountFetchFilter, partialFetchFilter],
        'service',
      ),
      'calculate service-state changes',
    )

    // We only care about conflicts with changes from the service, so for the next two comparisons
    // we only need to check elements for which we have service changes
    const serviceChangesTopLevelIDs = new Set(
      wu(serviceChanges.values())
        .map(changes => changes[0].change.id.createTopLevelParentID().parent.getFullName())
    )
    const serviceChangeIdsFilter: IDFilter = id => serviceChangesTopLevelIDs.has(id.getFullName())

    // Changes from the nacls that are not in the state
    const { changesTree: pendingChanges } = await log.time(
      () => getDetailedChangeTree(
        stateElements,
        workspaceElements,
        [accountFetchFilter, partialFetchFilter, serviceChangeIdsFilter],
        'workspace',
      ),
      'calculate pending changes',
    )

    // Changes from the service that are not in the nacls
    const { changesTree: workspaceToServiceChanges } = await log.time(
      () => getDetailedChangeTree(
        workspaceElements,
        partialFetchElementSource,
        [accountFetchFilter, partialFetchFilter, serviceChangeIdsFilter],
        'service',
      ),
      'calculate service-workspace changes',
    )

    return {
      serviceChanges,
      pendingChanges,
      workspaceToServiceChanges,
      serviceToStateChanges,
    }
  }

  const { serviceChanges, pendingChanges, workspaceToServiceChanges, serviceToStateChanges } = isStateEmpty
    ? await calculateChangesWithEmptyState()
    : await calculateChangesWithState()

  // Merge pending changes and service changes into one tree so we can find conflicts between them
  serviceChanges.merge(pendingChanges)
  const fetchChanges = toFetchChanges(serviceChanges, workspaceToServiceChanges)
  const serviceElementsMap = _.groupBy(
    accountElements,
    e => e.elemID.getFullName()
  )

  const changes = await awu(fetchChanges)
    .flatMap(toChangesWithPath(async name => serviceElementsMap[name.getFullName()] ?? []))
    .flatMap(addFetchChangeMetadata(partialFetchElementSource))
    .toArray()
  return { changes, serviceToStateChanges }
}

const createFirstFetchChanges = async (unmergedElements: Element[], mergedElements: Element[]):
  Promise<CalcFetchChangesResult> => ({
  changes: unmergedElements.map(toAddFetchChange),
  serviceToStateChanges: mergedElements.map(toAddFetchChange).map(change => change.change),
})

type CreateFetchChangesParams = {
  adapterNames: string[]
  workspaceElements: elementSource.ElementsSource
  stateElements: elementSource.ElementsSource
  unmergedElements: Element[]
  processErrorsResult: ProcessMergeErrorsResult
  currentConfigs: InstanceElement[]
  getChangesEmitter: StepEmitter
  partiallyFetchedAccounts?: Set<string>
  updatedConfigs?: UpdatedConfig[]
  errors?: SaltoError[]
  progressEmitter?: EventEmitter<FetchProgressEvents>
}
const createFetchChanges = async ({
  adapterNames, workspaceElements, stateElements, unmergedElements,
  processErrorsResult, currentConfigs, getChangesEmitter, partiallyFetchedAccounts = new Set(),
  updatedConfigs = [], errors = [], progressEmitter,
}: CreateFetchChangesParams
): Promise<FetchChangesResult> => {
  const calculateDiffEmitter = new StepEmitter()
  if (progressEmitter) {
    getChangesEmitter.emit('completed')
    progressEmitter.emit('diffWillBeCalculated', calculateDiffEmitter)
  }
  const isFirstFetch = await awu(await workspaceElements.list())
    .concat(await stateElements.list())
    .filter(e => !e.isConfigType())
    .isEmpty()

  const { changes, serviceToStateChanges } = isFirstFetch
    ? await createFirstFetchChanges(unmergedElements, processErrorsResult.keptElements)
    : await calcFetchChanges(
      unmergedElements,
      processErrorsResult.keptElements,
      stateElements,
      workspaceElements,
      partiallyFetchedAccounts,
      new Set(adapterNames)
    )
  log.debug('finished to calculate fetch changes')
  if (progressEmitter) {
    calculateDiffEmitter.emit('completed')
  }

  const configsMerge = await mergeElements(awu(updatedConfigs.flatMap(c => c.config)))

  const errorMessages = await awu(configsMerge.errors.entries())
    .flatMap(err => err.value)
    .map(err => err.message)
    .toArray()
  if (errorMessages.length !== 0) {
    throw new Error(`Received configuration merge errors: ${errorMessages.join(', ')}`)
  }

  const configs = await awu(configsMerge.merged.values()).toArray()
  const updatedConfigNames = new Set(configs.map(c => c.elemID.getFullName()))
  const configChanges = await getPlan({
    before: elementSource.createInMemoryElementSource(
      currentConfigs.filter(config => updatedConfigNames.has(config.elemID.getFullName()))
    ),
    after: elementSource.createInMemoryElementSource(configs),
  })

  const accountNameToConfig = _.keyBy(updatedConfigs, config => config.config[0].elemID.adapter)
  const accountNameToConfigMessage = _.mapValues(accountNameToConfig, config => config.message)

  const elements = partiallyFetchedAccounts.size !== 0
    ? _(await awu(await stateElements.getAll()).toArray())
      .filter(e => partiallyFetchedAccounts.has(e.elemID.adapter))
      .unshift(...processErrorsResult.keptElements)
      .uniqBy(e => e.elemID.getFullName())
      .value()
    : processErrorsResult.keptElements
  return {
    changes,
    serviceToStateChanges,
    elements,
    errors,
    unmergedElements,
    mergeErrors: processErrorsResult.errorsWithDroppedElements,
    configChanges,
    updatedConfig: _.mapValues(accountNameToConfig, config => config.config),
    accountNameToConfigMessage,
    partiallyFetchedAccounts,
  }
}
export const fetchChanges = async (
  accountsToAdapters: Record<string, AdapterOperations>,
  workspaceElements: elementSource.ElementsSource,
  stateElements: elementSource.ElementsSource,
  // As part of SALTO-1661, parameters here should be replaced with named parameters
  accountToServiceNameMap: Record<string, string>,
  currentConfigs: InstanceElement[],
  progressEmitter?: EventEmitter<FetchProgressEvents>,
  withChangesDetection?: boolean
): Promise<FetchChangesResult> => {
  const accountNames = _.keys(accountsToAdapters)
  const getChangesEmitter = new StepEmitter()
  if (progressEmitter) {
    progressEmitter.emit('changesWillBeFetched', getChangesEmitter, accountNames)
  }
  const {
    accountElements, errors, processErrorsResult, updatedConfigs, partiallyFetchedAccounts,
  } = await fetchAndProcessMergeErrors(
    accountsToAdapters,
    stateElements,
    accountToServiceNameMap,
    getChangesEmitter,
    progressEmitter,
    withChangesDetection
  )

  const adaptersFirstFetchPartial = await getAdaptersFirstFetchPartial(
    stateElements,
    partiallyFetchedAccounts
  )
  adaptersFirstFetchPartial.forEach(
    adapter => log.warn('Received partial results from %s before full fetch', adapter)
  )
  return createFetchChanges({
    unmergedElements: accountElements,
    adapterNames: Object.keys(accountsToAdapters),
    workspaceElements,
    stateElements,
    currentConfigs,
    getChangesEmitter,
    progressEmitter,
    processErrorsResult,
    errors,
    updatedConfigs,
    partiallyFetchedAccounts,
  })
}

const createEmptyFetchChangeDueToError = (errMsg: string): FetchChangesResult => {
  log.warn(`creating empty fetch result due to ${errMsg}`)
  return {
    changes: [],
    serviceToStateChanges: [],
    elements: [],
    mergeErrors: [],
    unmergedElements: [],
    updatedConfig: {},
    errors: [{
      message: errMsg,
      severity: 'Error',
    }],
    partiallyFetchedAccounts: new Set(),
  }
}

type StaticFileAndElemID = { elemID: ElemID; staticFile: StaticFile }

const getPathsToStaticFiles = (
  value: Element | Value,
  elemId: ElemID,
): StaticFileAndElemID[] => {
  const staticFilesAndElemIDs: StaticFileAndElemID[] = []
  const findStaticFilesFn: WalkOnFunc = ({ path, value: val }) => {
    if (isStaticFile(val)) {
      staticFilesAndElemIDs.push({ elemID: path, staticFile: val })
      return WALK_NEXT_STEP.SKIP
    }
    return WALK_NEXT_STEP.RECURSE
  }
  if (isElement(value)) {
    walkOnElement({ element: value, func: findStaticFilesFn })
  } else {
    walkOnValue({ elemId, value, func: findStaticFilesFn })
  }
  return staticFilesAndElemIDs
}

const fixStaticFilesForFromStateChanges = async (
  fetchChangesResult: FetchChangesResult,
  otherWorkspace: Workspace,
  env: string,
): Promise<FetchChangesResult> => {
  const invalidChangeIDs: Set<string> = new Set()
  const filteredChanges = fetchChangesResult.changes
    .map(fetchChange => fetchChange.change)
    .filter(isAdditionOrModificationChange)
  await awu(filteredChanges)
    .forEach(async change => {
      const staticFiles = getPathsToStaticFiles(
        change.data.after,
        change.id,
      )
      const changePath = change.id.createTopLevelParentID().path
      await awu(staticFiles).forEach(async ({ elemID: staticFileValElemID, staticFile }) => {
        const actualStaticFile = await otherWorkspace.getStaticFile({
          filepath: staticFile.filepath,
          encoding: staticFile.encoding,
          env,
        })
        if (!actualStaticFile?.isEqual(staticFile)) {
          invalidChangeIDs.add(change.id.getFullName())
          log.warn(
            'Static files mismatch in fetch from state for change in elemID %s. (stateHash=%s naclHash=%s)',
            change.id.getFullName(),
            staticFile.hash,
            actualStaticFile?.hash,
          )
          return
        }
        if (isElement(change.data.after)) {
          setPath(change.data.after, staticFileValElemID, actualStaticFile)
          return
        }
        if (isStaticFile(change.data.after)) {
          change.data.after = actualStaticFile
          return
        }
        const staticFilePath = staticFileValElemID.createTopLevelParentID().path
        const relativePath = staticFilePath.slice(changePath.length - 1)
        _.set(change.data.after, relativePath, actualStaticFile)
      })
    })
  return {
    ...fetchChangesResult,
    changes: fetchChangesResult.changes
      .filter(change => !invalidChangeIDs.has(change.change.id.getFullName())),
    errors: fetchChangesResult.errors.concat(
      Array.from(invalidChangeIDs).map(invalidChangeElemID => ({
        message: `Dropping changes in element: ${invalidChangeElemID} due to static files hashes mismatch`,
        severity: 'Error',
      }))
    ),
  }
}

export const fetchChangesFromWorkspace = async (
  otherWorkspace: Workspace,
  fetchAccounts: string[],
  workspaceElements: elementSource.ElementsSource,
  stateElements: elementSource.ElementsSource,
  currentConfigs: InstanceElement[],
  env: string,
  fromState: boolean,
  progressEmitter?: EventEmitter<FetchProgressEvents>,
): Promise<FetchChangesResult> => {
  const splitElementByFile = async (element: Element): Promise<Element[]> => {
    const elementNaclFiles = await otherWorkspace.getElementNaclFiles(element.elemID)
    const naclFragments = (await Promise.all(
      elementNaclFiles.map(
        async filename => (await otherWorkspace.getParsedNaclFile(filename))?.elements()
      )
    )).filter(values.isDefined).flat()
    const naclPathIndex = new remoteMap.InMemoryRemoteMap<pathIndex.Path[]>()
    await pathIndex.updatePathIndex({
      pathIndex: naclPathIndex,
      unmergedElements: naclFragments,
    })
    return pathIndex.splitElementByPath(element, naclPathIndex)
  }

  const getDifferentConfigs = async (): Promise<InstanceElement[]> => (
    awu(currentConfigs).filter(async config => {
      const otherConfig = await otherWorkspace.accountConfig(config.elemID.adapter)
      return !otherConfig || !otherConfig.isEqual(config)
    }).toArray()
  )

  if (env && !otherWorkspace.envs().includes(env)) {
    return createEmptyFetchChangeDueToError(`${env} env does not exist in the source workspace.`)
  }

  const otherAccounts = otherWorkspace.accounts(env)
  const missingAccounts = fetchAccounts.filter(account => !otherAccounts.includes(account))

  if (missingAccounts.length > 0) {
    return createEmptyFetchChangeDueToError(
      `Source env does not contain the following accounts: ${missingAccounts.join(',')}`
    )
  }

  const differentConfig = await log.time(async () =>
    getDifferentConfigs(), 'Getting workspace configs')
  if (!_.isEmpty(differentConfig)) {
    const configsByAdapter = _.groupBy(
      [...differentConfig, ...currentConfigs],
      config => config.elemID.adapter,
    )
    Object.entries(configsByAdapter).forEach(([adapter, configs]) => {
      log.warn(`Found different configs for ${adapter} - 
      ${configs.map(config => safeJsonStringify(config.value, undefined, 2)).join('\n')}`)
    })
  }
  if (!fromState
    && await log.time(async () => (await otherWorkspace.errors()).hasErrors('Error'), 'Checking workspace errors')) {
    return createEmptyFetchChangeDueToError('Can not fetch from a workspace with errors.')
  }

  const getChangesEmitter = new StepEmitter()
  if (progressEmitter) {
    progressEmitter.emit('changesWillBeFetched', getChangesEmitter, fetchAccounts)
  }
  const otherElementsSource = fromState
    ? otherWorkspace.state(env)
    : (await otherWorkspace.elements(true, env))
  const fullElements = await log.time(async () =>
    awu(await (otherElementsSource).getAll())
      .filter(elem => fetchAccounts.includes(elem.elemID.adapter))
      .toArray(), 'Getting other workspace elements')
  const otherPathIndex = await log.time(async () =>
    otherWorkspace.state(env).getPathIndex(), 'Getting other workspace pathIndex')
  const inMemoryOtherPathIndex = await log.time(async () =>
    new remoteMap.InMemoryRemoteMap<pathIndex.Path[]>(
      await awu(otherPathIndex.entries()).toArray(),
    ), 'Saving pathIndex to memory')
  const splitByPathIndex = await log.time(async () =>
    (await withLimitedConcurrency(wu(fullElements).map(
      elem => () => pathIndex.splitElementByPath(elem, inMemoryOtherPathIndex)
    ), MAX_SPLIT_CONCURRENCY)).flat(), 'Splitting elements by PathIndex')
  const [unmergedWithPath, unmergedWithoutPath] = _.partition(
    splitByPathIndex,
    elem => values.isDefined(elem.path)
  )
  const splitByFile = await log.time(async () =>
    (await withLimitedConcurrency(
      wu(unmergedWithoutPath).map(elem => () => splitElementByFile(elem)),
      MAX_SPLIT_CONCURRENCY
    )).flat(), 'Splitting elements by files')
  const unmergedElements = [
    ...unmergedWithPath,
    ...splitByFile,
  ]
  const fetchChangesResult = await log.time(async () =>
    createFetchChanges({
      adapterNames: fetchAccounts,
      currentConfigs,
      getChangesEmitter,
      processErrorsResult: {
        keptElements: fullElements,
        errorsWithDroppedElements: [],
      },
      stateElements,
      workspaceElements,
      unmergedElements,
    }), 'Creating Fetch Changes')
  // We currently cannot access the content of static files from the state so when fetching
  // from the state we use the content from the NaCls, if there is a mis-match there we have
  // to drop the change
  // This will not be needed anymore once we have access to the state static file content
  return fromState
    ? log.time(async () =>
      fixStaticFilesForFromStateChanges(
        fetchChangesResult, otherWorkspace, env
      ), 'Fix state static files')
    : fetchChangesResult
}

const id = (elemID: ElemID): string => elemID.getFullName()

const getServiceIdsFromAnnotations = (annotationRefTypes: TypeMap, annotations: Values,
  elemID: ElemID): ServiceIds =>
  _(Object.entries(annotationRefTypes))
    .filter(([_annotationName, annotationRefType]) =>
      (isServiceId(annotationRefType)))
    .map(([annotationName, _annotationType]) =>
      [annotationName, annotations[annotationName] || id(elemID)])
    .fromPairs()
    .value()

const getObjectServiceId = async (objectType: ObjectType,
  elementsSource: ReadOnlyElementsSource): Promise<string> => {
  const serviceIds = getServiceIdsFromAnnotations(await objectType
    .getAnnotationTypes(elementsSource),
  objectType.annotations, objectType.elemID)
  if (_.isEmpty(serviceIds)) {
    serviceIds[OBJECT_NAME] = id(objectType.elemID)
  }
  return toServiceIdsString(serviceIds)
}


const getFieldServiceId = async (
  objectServiceId: string,
  field: Field,
  elementsSource: ReadOnlyElementsSource,
): Promise<string> => {
  const serviceIds = getServiceIdsFromAnnotations(
    (await (await field.getType(elementsSource)).getAnnotationTypes(elementsSource)),
    field.annotations,
    field.elemID
  )
  if (_.isEmpty(serviceIds)) {
    serviceIds[FIELD_NAME] = id(field.elemID)
  }
  serviceIds[OBJECT_SERVICE_ID] = objectServiceId
  return toServiceIdsString(serviceIds)
}

const getInstanceServiceId = async (
  instanceElement: InstanceElement,
  elementsSource: ReadOnlyElementsSource,
): Promise<string> => {
  const instType = await instanceElement.getType(elementsSource)
  const serviceIds = Object.fromEntries(await awu(Object.entries(instType.fields))
    .filter(async ([_fieldName, field]) =>
      (isServiceId(await field.getType(elementsSource))))
    .map(([fieldName, _field]) =>
      [fieldName, instanceElement.value[fieldName] || id(instanceElement.elemID)])
    .toArray())
  if (_.isEmpty(serviceIds)) {
    serviceIds[INSTANCE_NAME] = id(instanceElement.elemID)
  }
  serviceIds[OBJECT_SERVICE_ID] = await getObjectServiceId(instType, elementsSource)
  return toServiceIdsString(serviceIds)
}

export const generateServiceIdToStateElemId = async (
  elements: AsyncIterable<Element>,
  elementsSource: ReadOnlyElementsSource,
): Promise<Record<string, ElemID>> =>
  Object.fromEntries(await awu(elements)
    .filter(elem => isInstanceElement(elem) || isObjectType(elem))
    .flatMap(async elem => {
      if (isObjectType(elem)) {
        const objectServiceId = await getObjectServiceId(elem, elementsSource)
        const fieldPairs = await Promise.all(Object.values(elem.fields)
          .map(async field => [
            await getFieldServiceId(objectServiceId, field, elementsSource),
            field.elemID,
          ])) as [string, ElemID][]
        return [...fieldPairs, [objectServiceId, elem.elemID]]
      }
      return [[await getInstanceServiceId(elem as InstanceElement, elementsSource), elem.elemID]]
    })
    .toArray())

export const createElemIdGetter = async (
  elements: AsyncIterable<Element>,
  src: ReadOnlyElementsSource,
): Promise<ElemIdGetter> => {
  const serviceIdToStateElemId = await generateServiceIdToStateElemId(
    elements,
    src,
  )
  // Here we expect the serviceName to come from the service. So, it's not aware of the
  // account name of the relevant account. However, the map we search in was built to
  // accomodate this. The only thing we need is to make sure that we change the ElemID
  // we get from the map back to fit the service name.
  return (serviceName: string, serviceIds: ServiceIds, name: string): ElemID => {
    const elemID = serviceIdToStateElemId[toServiceIdsString(serviceIds)]
    return elemID !== undefined
      ? createAdapterReplacedID(elemID, serviceName)
      : new ElemID(serviceName, name)
  }
}

export const getFetchAdapterAndServicesSetup = async (
  workspace: Workspace,
  fetchServices: string[],
  accountToServiceNameMap: Record<string, string>,
  elementsSource: ReadOnlyElementsSource,
  ignoreStateElemIdMapping?: boolean,
): Promise<{
  adaptersCreatorConfigs: Record<string, AdapterOperationsContext>
  currentConfigs: InstanceElement[]
}> => {
  const elemIDGetters = ignoreStateElemIdMapping
    ? {}
    : await mapValuesAsync(accountToServiceNameMap, async (_service, account) =>
      createElemIdGetter(
        awu(await elementsSource.getAll()).filter(e => e.elemID.adapter === account),
        workspace.state()
      ))
  const adaptersCreatorConfigs = await getAdaptersCreatorConfigs(
    fetchServices,
    await workspace.accountCredentials(fetchServices),
    workspace.accountConfig.bind(workspace),
    elementsSource,
    accountToServiceNameMap,
    elemIDGetters,
  )
  const currentConfigs = Object.values(adaptersCreatorConfigs)
    .map(creatorConfig => creatorConfig.config)
    .filter(config => !_.isUndefined(config)) as InstanceElement[]

  return { adaptersCreatorConfigs, currentConfigs }
}<|MERGE_RESOLUTION|>--- conflicted
+++ resolved
@@ -573,15 +573,9 @@
 // o/w all account elements should be consider as "add" changes.
 export const calcFetchChanges = async (
   accountElements: ReadonlyArray<Element>,
-<<<<<<< HEAD
   mergedAccountElements: ReadonlyArray<Element>,
   stateElements: elementSource.ElementsSource,
   workspaceElements: elementSource.ElementsSource,
-=======
-  mergedAccountElements: ReadOnlyElementsSource,
-  stateElements: ReadOnlyElementsSource,
-  workspaceElements: ReadOnlyElementsSource,
->>>>>>> 409cdaa7
   partiallyFetchedAccounts: Set<string>,
   allFetchedAccounts: Set<string>
 ): Promise<CalcFetchChangesResult> => {
