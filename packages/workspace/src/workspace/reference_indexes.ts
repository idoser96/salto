/*
*                      Copyright 2023 Salto Labs Ltd.
*
* Licensed under the Apache License, Version 2.0 (the "License");
* you may not use this file except in compliance with
* the License.  You may obtain a copy of the License at
*
*     http://www.apache.org/licenses/LICENSE-2.0
*
* Unless required by applicable law or agreed to in writing, software
* distributed under the License is distributed on an "AS IS" BASIS,
* WITHOUT WARRANTIES OR CONDITIONS OF ANY KIND, either express or implied.
* See the License for the specific language governing permissions and
* limitations under the License.
*/
<<<<<<< HEAD
import {
  Change,
  ElemID,
  getChangeData,
  isReferenceExpression,
  Element,
  isModificationChange,
  isRemovalOrModificationChange,
  isAdditionOrModificationChange,
  isTemplateExpression,
  isObjectTypeChange,
} from '@salto-io/adapter-api'
=======
import { Change, ElemID, getChangeData, isReferenceExpression, Element, isModificationChange, isObjectTypeChange, isRemovalOrModificationChange, isAdditionOrModificationChange, isTemplateExpression, ReferenceMapping } from '@salto-io/adapter-api'
>>>>>>> 744f7941
import { walkOnElement, WALK_NEXT_STEP } from '@salto-io/adapter-utils'
import { logger } from '@salto-io/logging'
import _ from 'lodash'
import { collections } from '@salto-io/lowerdash'
import { ElementsSource } from './elements_source'
import { getAllElementsChanges } from './index_utils'
import { RemoteMap, RemoteMapEntry } from './remote_map'

const log = logger(module)
export const REFERENCE_INDEXES_VERSION = 3
export const REFERENCE_INDEXES_KEY = 'reference_indexes'

type ChangeReferences = {
  removed: ReferenceMapping[]
  currentAndNew: ReferenceMapping[]
}

const getReferences = (element: Element): ReferenceMapping[] => {
  const references: ReferenceMapping[] = []
  walkOnElement({
    element,
    func: ({ value, path: source }) => {
      if (isReferenceExpression(value)) {
        references.push({ source, target: value.elemID })
      }
      if (isTemplateExpression(value)) {
        value.parts.forEach(part => {
          if (isReferenceExpression(part)) {
            references.push({ source, target: part.elemID })
          }
        })
      }
      return WALK_NEXT_STEP.RECURSE
    },
  })
  return references
}

const getReferenceDetailsIdentifier = (referenceDetails: ReferenceMapping): string =>
  `${referenceDetails.target.getFullName()} - ${referenceDetails.source.getFullName()}`

const getReferencesFromChange = (change: Change<Element>): ChangeReferences => {
  const before = isRemovalOrModificationChange(change) ? getReferences(change.data.before) : []
  const after = isAdditionOrModificationChange(change) ? getReferences(change.data.after) : []

  const afterIds = new Set(after.map(getReferenceDetailsIdentifier))
  const removedReferences = before.filter(ref => !afterIds.has(getReferenceDetailsIdentifier(ref)))
  return {
    removed: removedReferences,
    currentAndNew: after,
  }
}

const createReferenceTree = (references: ReferenceDetails[], rootFields = false): collections.treeMap.TreeMap<ElemID> =>
  new collections.treeMap.TreeMap<ElemID>(
    references.map(
      ref => {
        // In case we are creating a reference tree for a type object, the fields path is not relevant
        // This is because a request for the field's references will be to the field itself, and not through the object
        const key = rootFields && ref.referenceSource.idType === 'field'
          ? ''
          : ref.referenceSource.createBaseID().path.join(ElemID.NAMESPACE_SEPARATOR)
        return [key, [ref.referenceTarget]]
      }
    ),
    ElemID.NAMESPACE_SEPARATOR
  )

const getReferenceTargetIndexUpdates = (
  change: Change<Element>,
  changeToReferences: Record<string, ChangeReferences>,
<<<<<<< HEAD
): RemoteMapEntry<collections.treeMap.TreeMap<ElemID>>[] => {
  const indexUpdates: RemoteMapEntry<collections.treeMap.TreeMap<ElemID>>[] = []
=======
): RemoteMapEntry<ElemID[]>[] => {
  const indexUpdates: RemoteMapEntry<ElemID[]>[] = []

  const references = changeToReferences[getChangeData(change).elemID.getFullName()]
    .currentAndNew
  const baseIdToReferences = _(references)
    .groupBy(reference => reference.source.createBaseID().parent.getFullName())
    .mapValues(referencesGroup => referencesGroup.map(ref => ref.target))
    .value()
>>>>>>> 744f7941

  if (isObjectTypeChange(change)) {
    const objectType = getChangeData(change)
    const elemId = objectType.elemID.getFullName()

    const baseIdToReferences = _.groupBy(
      changeToReferences[elemId].currentAndNew,
      reference => reference.referenceSource.createBaseID().parent.getFullName()
    )

    const allFields = isModificationChange(change)
      ? {
        ...change.data.before.fields,
        ...objectType.fields,
      }
      : objectType.fields

    indexUpdates.push(
      ...Object.values(allFields)
        .map(field => ({
          key: field.elemID.getFullName(),
          value: createReferenceTree(baseIdToReferences[field.elemID.getFullName()] ?? []),
        }))
    )
  }
  const elemId = getChangeData(change).elemID.getFullName()
  indexUpdates.push({
    key: elemId,
<<<<<<< HEAD
    value: createReferenceTree(changeToReferences[elemId].currentAndNew, true),
=======
    value: changeToReferences[elemId].currentAndNew
      .map(ref => ref.target),
>>>>>>> 744f7941
  })

  return indexUpdates
}

const updateReferenceTargetsIndex = async (
  changes: Change<Element>[],
  referenceTargetsIndex: RemoteMap<collections.treeMap.TreeMap<ElemID>>,
  changeToReferences: Record<string, ChangeReferences>,
): Promise<void> => {
  const changesTrees = changes.flatMap(change => getReferenceTargetIndexUpdates(change, changeToReferences))
  const [toAdd, toDelete] = _.partition(changesTrees, change => change.value.size > 0)

  await Promise.all([
    referenceTargetsIndex.setAll(toAdd),
    referenceTargetsIndex.deleteAll(toDelete.map(change => change.key)),
  ])
}

const updateIdOfReferenceSourcesIndex = (
  id: string,
  addedSources: ElemID[],
  oldSources: ElemID[],
  allChangedReferenceSources: Set<string>,
): RemoteMapEntry<ElemID[]> => {
  const unchangedReferenceSources = oldSources.filter(
    elemId => !allChangedReferenceSources.has(elemId.createTopLevelParentID().parent.getFullName())
  )

  return { key: id, value: _.concat(unchangedReferenceSources, addedSources) }
}

const getReferenceSourcesMap = (
  references: ReferenceMapping[],
): Record<string, ElemID[]> => {
  const referenceSourcesChanges = _(references)
    .groupBy(({ target }) => target.createBaseID().parent.getFullName())
    .mapValues(refs => refs.map(ref => ref.source))
    .value()

  // Add to a type its fields references
  Object.entries(referenceSourcesChanges).forEach(([targetId, sourceIds]) => {
    const elemId = ElemID.fromFullName(targetId)
    if (elemId.idType === 'field') {
      const topLevelId = elemId.createTopLevelParentID().parent.getFullName()
      if (referenceSourcesChanges[topLevelId] === undefined) {
        referenceSourcesChanges[topLevelId] = []
      }
      referenceSourcesChanges[topLevelId].push(...sourceIds)
    }
  })
  return referenceSourcesChanges
}

const updateReferenceSourcesIndex = async (
  changes: Change<Element>[],
  index: RemoteMap<ElemID[]>,
  changeToReferences: Record<string, ChangeReferences>,
  initialIndex: boolean
): Promise<void> => {
  const removedReferences = Object.values(changeToReferences).flatMap(change => change.removed)
  const addedReferences = Object.values(changeToReferences).flatMap(change => change.currentAndNew)

  const referenceSourcesAdditions = getReferenceSourcesMap(addedReferences)
  const referenceSourcesRemovals = getReferenceSourcesMap(removedReferences)

  const changedReferenceSources = new Set(
    changes
      .map(getChangeData)
      .map(elem => elem.elemID.getFullName())
  )

  const relevantKeys = _(referenceSourcesAdditions)
    .keys()
    .concat(Object.keys(referenceSourcesRemovals))
    .uniq()
    .value()

  const oldReferencesSources = initialIndex
    ? {}
    : _(await index.getMany(relevantKeys))
      .map((ids, i) => ({ ids, i }))
      .keyBy(({ i }) => relevantKeys[i])
      .mapValues(({ ids }) => ids)
      .value()

  const updates = relevantKeys
    .map(id =>
      updateIdOfReferenceSourcesIndex(
        id,
        referenceSourcesAdditions[id] ?? [],
        oldReferencesSources[id] ?? [],
        changedReferenceSources,
      ))

  const [deletions, modifications] = _.partition(updates, update => update.value.length === 0)
  const uniqueModification = modifications.map(modification => ({
    ...modification,
    value: _.uniqBy(modification.value, id => id.getFullName()),
  }))
  await Promise.all([
    modifications.length !== 0 ? index.setAll(uniqueModification) : undefined,
    deletions.length !== 0 ? index.deleteAll(deletions.map(deletion => deletion.key)) : undefined,
  ])
}

export const updateReferenceIndexes = async (
  changes: Change<Element>[],
  referenceTargetsIndex: RemoteMap<collections.treeMap.TreeMap<ElemID>>,
  referenceSourcesIndex: RemoteMap<ElemID[]>,
  mapVersions: RemoteMap<number>,
  elementsSource: ElementsSource,
  isCacheValid: boolean,
): Promise<void> => log.time(async () => {
  let relevantChanges = changes
  let initialIndex = false
  const isVersionMatch = await mapVersions.get(REFERENCE_INDEXES_KEY) === REFERENCE_INDEXES_VERSION
  if (!isCacheValid || !isVersionMatch) {
    if (!isVersionMatch) {
      relevantChanges = await getAllElementsChanges(changes, elementsSource)
      log.info('references indexes maps are out of date, re-indexing')
    }
    if (!isCacheValid) {
      // When cache is invalid, changes will include all of the elements in the workspace.
      log.info('cache is invalid, re-indexing references indexes')
    }
    await Promise.all([
      referenceTargetsIndex.clear(),
      referenceSourcesIndex.clear(),
      mapVersions.set(REFERENCE_INDEXES_KEY, REFERENCE_INDEXES_VERSION),
    ])
    initialIndex = true
  }

  const changeToReferences = Object.fromEntries(relevantChanges
    .map(change => [
      getChangeData(change).elemID.getFullName(),
      getReferencesFromChange(change),
    ]))

  // Outgoing references
  await updateReferenceTargetsIndex(
    relevantChanges,
    referenceTargetsIndex,
    changeToReferences,
  )
  // Incoming references
  await updateReferenceSourcesIndex(
    relevantChanges,
    referenceSourcesIndex,
    changeToReferences,
    initialIndex,
  )
}, 'updating references indexes')<|MERGE_RESOLUTION|>--- conflicted
+++ resolved
@@ -13,7 +13,6 @@
 * See the License for the specific language governing permissions and
 * limitations under the License.
 */
-<<<<<<< HEAD
 import {
   Change,
   ElemID,
@@ -24,11 +23,9 @@
   isRemovalOrModificationChange,
   isAdditionOrModificationChange,
   isTemplateExpression,
+  ReferenceMapping,
   isObjectTypeChange,
 } from '@salto-io/adapter-api'
-=======
-import { Change, ElemID, getChangeData, isReferenceExpression, Element, isModificationChange, isObjectTypeChange, isRemovalOrModificationChange, isAdditionOrModificationChange, isTemplateExpression, ReferenceMapping } from '@salto-io/adapter-api'
->>>>>>> 744f7941
 import { walkOnElement, WALK_NEXT_STEP } from '@salto-io/adapter-utils'
 import { logger } from '@salto-io/logging'
 import _ from 'lodash'
@@ -100,20 +97,8 @@
 const getReferenceTargetIndexUpdates = (
   change: Change<Element>,
   changeToReferences: Record<string, ChangeReferences>,
-<<<<<<< HEAD
 ): RemoteMapEntry<collections.treeMap.TreeMap<ElemID>>[] => {
   const indexUpdates: RemoteMapEntry<collections.treeMap.TreeMap<ElemID>>[] = []
-=======
-): RemoteMapEntry<ElemID[]>[] => {
-  const indexUpdates: RemoteMapEntry<ElemID[]>[] = []
-
-  const references = changeToReferences[getChangeData(change).elemID.getFullName()]
-    .currentAndNew
-  const baseIdToReferences = _(references)
-    .groupBy(reference => reference.source.createBaseID().parent.getFullName())
-    .mapValues(referencesGroup => referencesGroup.map(ref => ref.target))
-    .value()
->>>>>>> 744f7941
 
   if (isObjectTypeChange(change)) {
     const objectType = getChangeData(change)
@@ -142,12 +127,7 @@
   const elemId = getChangeData(change).elemID.getFullName()
   indexUpdates.push({
     key: elemId,
-<<<<<<< HEAD
     value: createReferenceTree(changeToReferences[elemId].currentAndNew, true),
-=======
-    value: changeToReferences[elemId].currentAndNew
-      .map(ref => ref.target),
->>>>>>> 744f7941
   })
 
   return indexUpdates
