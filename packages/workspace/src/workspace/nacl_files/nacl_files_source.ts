--- conflicted
+++ resolved
@@ -16,13 +16,6 @@
 import wu from 'wu'
 import _ from 'lodash'
 import { logger } from '@salto-io/logging'
-<<<<<<< HEAD
-import { Element, ElemID, Value, DetailedChange, isElement, getChangeData, isObjectType,
-  isInstanceElement, isIndexPathPart, isReferenceExpression, isContainerType, isVariable, Change,
-  placeholderReadonlyElementsSource, isModificationChange, isObjectTypeChange, toChange, isAdditionChange,
-  StaticFile, isStaticFile, isRemovalChange } from '@salto-io/adapter-api'
-=======
->>>>>>> 741311b8
 import {
   Change,
   DetailedChange,
@@ -593,20 +586,6 @@
 
 // Returns a list of all static files that existed in the changes 'before' and doesn't exist in the 'after'
 export const getDanglingStaticFiles = (fileChanges: DetailedChange[]): StaticFile[] => {
-<<<<<<< HEAD
-  const removalFiles = fileChanges.filter(isRemovalChange).map(getChangeData).map(getNestedStaticFiles).flat()
-
-  const modifications = fileChanges.filter(isModificationChange)
-  const modificationAfterFilesIds = new Set<string>(
-    modifications.map(change => change.data.after).map(getNestedStaticFiles).flat().map(file => file.filepath)
-  )
-  const modificationRemovedFiles = modifications.map(change => change.data.before).map(getNestedStaticFiles).flat()
-    // Using filepath is currently enough because all implementations of static files have unique file paths
-    // The only exception is 'buildHistoryStateStaticFilesSource' but it doesn't support deletion at the moment
-    .filter(file => !modificationAfterFilesIds.has(file.filepath))
-
-  return removalFiles.concat(modificationRemovedFiles)
-=======
   // Using filepath is currently enough because all implementations of static files have unique file paths
   // The only exception is 'buildHistoryStateStaticFilesSource' but it doesn't support deletion at the moment
   const afterFilePaths = new Set<string>(
@@ -621,7 +600,6 @@
     .map(change => change.data.before)
     .flatMap(getNestedStaticFiles)
     .filter(file => !afterFilePaths.has(file.filepath))
->>>>>>> 741311b8
 }
 
 const buildNaclFilesSource = (
